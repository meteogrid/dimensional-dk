Numeric.Dimensional.Quantities
Bjorn Buckwalter, bjorn@buckwalter.se
License: BSD3


= Summary =

This module defines type synonyms for common dimensionalities and
the associated quantity types. Additional dimensionalities and
quantity types will be added on an as-needed basis.

The definitions in this module are grouped so that a type synonym
for the dimensionality is defined first in terms of base dimension
exponents. Then a type synonym for the corresponding quantity type
is defined. If there are several quantity types with the same
dimensionality type synonyms are provided for each quantity type.

> {-# LANGUAGE DataKinds #-}

> {- |
>    Copyright  : Copyright (C) 2006-2014 Bjorn Buckwalter
>    License    : BSD3
>
>    Maintainer : bjorn@buckwalter.se
>    Stability  : Stable
>    Portability: GHC only?
>
> Please refer to the literate Haskell code for documentation of both API
> and implementation.
> -}

> module Numeric.Units.Dimensional.DK.Quantities where

> import Numeric.Units.Dimensional.DK
>   ( Dimension (Dim), Quantity, Dimensionless
>   , DOne, DLuminousIntensity, DThermodynamicTemperature
<<<<<<< HEAD
>   , Unit, DLength, (^+), Atomicity(Composite) -- Used only for 'square' and 'cubic'.
=======
>   , Unit, DLength, (^)  -- Used only for 'square' and 'cubic'.
>>>>>>> 053c45bb
>   )
> import Numeric.NumType.DK
>   ( NumType (Neg3, Neg2, Neg1, Zero, Pos1, Pos2, Pos3, Pos4)
>   , pos2, pos3  -- Used only for 'square' and 'cubic'.
>   )
> import Prelude (Fractional)

= Quantities from [1] =

The following quantities are all from the NIST publication "Guide
for the Use of the International System of Units (SI)" [1]. Any
chapters, sections or tables referenced are from [1] unless otherwise
specified.

For lack of better organization we provide definitions grouped by
table in [1].


== Table 2 ==

"Examples of SI derived units expressed in terms of SI base units."

> type DArea = Dim Pos2 Zero Zero Zero Zero Zero Zero
> type Area  = Quantity DArea

> type DVolume = Dim Pos3 Zero Zero Zero Zero Zero Zero
> type Volume  = Quantity DVolume

> type DVelocity = Dim Pos1 Zero Neg1 Zero Zero Zero Zero
> type Velocity  = Quantity DVelocity

> type DAcceleration = Dim Pos1 Zero Neg2 Zero Zero Zero Zero
> type Acceleration  = Quantity DAcceleration

> type DWaveNumber = Dim Neg1 Zero Zero Zero Zero Zero Zero
> type WaveNumber  = Quantity DWaveNumber

> type DMassDensity = Dim Neg3 Pos1 Zero Zero Zero Zero Zero
> type MassDensity  = Quantity DMassDensity
> type Density      = MassDensity -- Short name.

> type DSpecificVolume = Dim Pos3 Neg1 Zero Zero Zero Zero Zero
> type SpecificVolume  = Quantity DSpecificVolume

> type DCurrentDensity = Dim Neg2 Zero Zero Pos1 Zero Zero Zero
> type CurrentDensity  = Quantity DCurrentDensity

> type DMagneticFieldStrength = Dim Neg1 Zero Zero Pos1 Zero Zero Zero
> type MagneticFieldStrength  = Quantity DMagneticFieldStrength

> type DAmountOfSubstanceConcentration = Dim Neg3 Zero Zero Zero Zero Pos1 Zero
> type AmountOfSubstanceConcentration  = Quantity DAmountOfSubstanceConcentration
> type Concentration                   = AmountOfSubstanceConcentration -- Short name.

> type DLuminance = Dim Neg2 Zero Zero Zero Zero Zero Pos1
> type Luminance  = Quantity DLuminance

=== Powers of length units ===

It is permissible to express powers of length units by prefixing
'square' and 'cubic' (see section 9.6 "Spelling unit names raised
to powers" of [1]).

<<<<<<< HEAD
> square :: (Num v) => Unit a DLength v -> Unit Composite DArea v
> square x = x ^+ pos2
> cubic  :: (Num v) => Unit a DLength v -> Unit Composite DVolume v
> cubic  x = x ^+ pos3
=======
> square :: Fractional a => Unit DLength a -> Unit DArea a
> square x = x ^ pos2
> cubic  :: Fractional a => Unit DLength a -> Unit DVolume a
> cubic  x = x ^ pos3
>>>>>>> 053c45bb

These definitions may seem slightly out of place but these is no
obvious place where they should be. Here they are at least close
to the definitions of 'DLength' and 'DVolume'.


== Table 3a ==

"SI derived units with special names and symbols, including the
radian and steradian."

> type DPlaneAngle = DOne
> type PlaneAngle  = Dimensionless

> type DSolidAngle = DOne
> type SolidAngle  = Dimensionless

> type DFrequency = Dim Zero Zero Neg1 Zero Zero Zero Zero
> type Frequency  = Quantity DFrequency

> type DForce = Dim Pos1 Pos1 Neg2 Zero Zero Zero Zero
> type Force  = Quantity DForce

> type DPressure = Dim Neg1 Pos1 Neg2 Zero Zero Zero Zero
> type DStress   = DPressure
> type Pressure  = Quantity DPressure
> type Stress    = Quantity DStress

> type DEnergy         = Dim Pos2 Pos1 Neg2 Zero Zero Zero Zero
> type DWork           = DEnergy
> type DQuantityOfHeat = DEnergy
> type Energy          = Quantity DEnergy
> type Work            = Quantity DWork
> type QuantityOfHeat  = Quantity DQuantityOfHeat

> type DPower       = Dim Pos2 Pos1 Neg3 Zero Zero Zero Zero
> type DRadiantFlux = DPower
> type Power        = Quantity DPower
> type RadiantFlux  = Quantity DRadiantFlux

> type DElectricCharge        = Dim Zero Zero Pos1 Pos1 Zero Zero Zero
> type DQuantityOfElectricity = DElectricCharge
> type ElectricCharge         = Quantity DElectricCharge
> type QuantityOfElectricity  = Quantity DQuantityOfElectricity

> type DElectricPotential   = Dim Pos2 Pos1 Neg3 Neg1 Zero Zero Zero
> type DPotentialDifference = DElectricPotential
> type DElectromotiveForce  = DElectricPotential
> type ElectricPotential    = Quantity DElectricPotential
> type PotentialDifference  = Quantity DPotentialDifference
> type ElectromotiveForce   = Quantity DElectromotiveForce

> type DCapacitance = Dim Neg2 Neg1 Pos4 Pos2 Zero Zero Zero
> type Capacitance  = Quantity DCapacitance

> type DElectricResistance = Dim Pos2 Pos1 Neg3 Neg2 Zero Zero Zero
> type ElectricResistance  = Quantity DElectricResistance

> type DElectricConductance = Dim Neg2 Neg1 Pos3 Pos2 Zero Zero Zero
> type ElectricConductance  = Quantity DElectricConductance

> type DMagneticFlux = Dim Pos2 Pos1 Neg2 Neg1 Zero Zero Zero
> type MagneticFlux  = Quantity DMagneticFlux

> type DMagneticFluxDensity = Dim Zero Pos1 Neg2 Neg1 Zero Zero Zero
> type MagneticFluxDensity  = Quantity DMagneticFluxDensity

> type DInductance = Dim Pos2 Pos1 Neg2 Neg2 Zero Zero Zero
> type Inductance  = Quantity DInductance

> type DLuminousFlux = DLuminousIntensity
> type LuminousFlux  = Quantity DLuminousFlux

> type DIlluminance = Dim Neg2 Zero Zero Zero Zero Zero Pos1
> type Illuminance  = Quantity DIlluminance

> type DCelsiusTemperature = DThermodynamicTemperature
> type CelsiusTemperature  = Quantity DCelsiusTemperature


== Table 3b ==

"SI derived units with special names and symbols admitted for reasons
of safeguarding human health"

> type DActivity = DFrequency -- Activity of a radionuclide.
> type Activity  = Quantity DActivity

> type DAbsorbedDose   = Dim Pos2 Zero Neg2 Zero Zero Zero Zero
> type DSpecificEnergy = DAbsorbedDose
> type DKerma          = DAbsorbedDose
> type AbsorbedDose    = Quantity DAbsorbedDose
> type SpecificEnergy  = Quantity DSpecificEnergy -- Specific energy imparted.
> type Kerma           = Quantity DKerma

> type DDoseEquivalent            = DAbsorbedDose
> type DAmbientDoseEquivalent     = DDoseEquivalent
> type DDirectionalDoseEquivalent = DDoseEquivalent
> type DPersonalDoseEquivalent    = DDoseEquivalent
> type DEquivalentDose            = DDoseEquivalent
> type DoseEquivalent             = Quantity DDoseEquivalent
> type AmbientDoseEquivalent      = DoseEquivalent
> type DirectionalDoseEquivalent  = DoseEquivalent
> type PersonalDoseEquivalent     = DoseEquivalent
> type EquivalentDose             = DoseEquivalent


== Table 4 ==

"Examples of SI derived units expressed with the aid of SI derived
units having special names and symbols."

We use the same grouping as for table 2.

> type DAngularVelocity = DFrequency
> type AngularVelocity  = Quantity DAngularVelocity

> type DAngularAcceleration = Dim Zero Zero Neg2 Zero Zero Zero Zero
> type AngularAcceleration  = Quantity DAngularAcceleration

> type DDynamicViscosity = Dim Neg1 Pos1 Neg1 Zero Zero Zero Zero
> type DynamicViscosity  = Quantity DDynamicViscosity

> type DMomentOfForce = DEnergy
> type MomentOfForce  = Quantity DMomentOfForce

> type DSurfaceTension = Dim Zero Pos1 Neg2 Zero Zero Zero Zero
> type SurfaceTension  = Quantity DSurfaceTension

> type DHeatFluxDensity = Dim Zero Pos1 Neg3 Zero Zero Zero Zero
> type DIrradiance      = DHeatFluxDensity
> type HeatFluxDensity  = Quantity DHeatFluxDensity
> type Irradiance       = Quantity DIrradiance

> type DRadiantIntensity = DPower
> type RadiantIntensity  = Quantity DRadiantIntensity

> type DRadiance = DIrradiance
> type Radiance  = Quantity DRadiance

> type DHeatCapacity = Dim Pos2 Pos1 Neg2 Zero Neg1 Zero Zero
> type DEntropy      = DHeatCapacity
> type HeatCapacity  = Quantity DHeatCapacity
> type Entropy       = Quantity DEntropy

> type DSpecificHeatCapacity = Dim Pos2 Zero Neg2 Zero Neg1 Zero Zero
> type DSpecificEntropy      = DSpecificHeatCapacity
> type SpecificHeatCapacity  = Quantity DSpecificHeatCapacity
> type SpecificEntropy       = Quantity DSpecificEntropy

Specific energy was already defined in table 3b.

> type DThermalConductivity = Dim Pos1 Pos1 Neg3 Zero Neg1 Zero Zero
> type ThermalConductivity  = Quantity DThermalConductivity

> type DEnergyDensity = DPressure
> type EnergyDensity  = Quantity DEnergyDensity

> type DElectricFieldStrength = Dim Pos1 Pos1 Neg3 Neg1 Zero Zero Zero
> type ElectricFieldStrength  = Quantity DElectricFieldStrength

> type DElectricChargeDensity = Dim Neg3 Zero Pos1 Pos1 Zero Zero Zero
> type ElectricChargeDensity  = Quantity DElectricChargeDensity

> type DElectricFluxDensity = Dim Neg2 Zero Pos1 Pos1 Zero Zero Zero
> type ElectricFluxDensity  = Quantity DElectricFluxDensity

> type DPermittivity = Dim Neg3 Neg1 Pos4 Pos2 Zero Zero Zero
> type Permittivity  = Quantity DPermittivity

> type DPermeability = Dim Pos1 Pos1 Neg2 Neg2 Zero Zero Zero
> type Permeability  = Quantity DPermeability

> type DMolarEnergy = Dim Pos2 Pos1 Neg2 Zero Zero Neg1 Zero
> type MolarEnergy  = Quantity DMolarEnergy

> type DMolarEntropy      = Dim Pos2 Pos1 Neg2 Zero Neg1 Neg1 Zero
> type DMolarHeatCapacity = DMolarEntropy
> type MolarEntropy       = Quantity DMolarEntropy
> type MolarHeatCapacity  = Quantity DMolarHeatCapacity

> type DExposure = Dim Zero Neg1 Pos1 Pos1 Zero Zero Zero
> type Exposure  = Quantity DExposure -- Exposure to x and gamma rays.

> type DAbsorbedDoseRate = Dim Pos2 Zero Neg3 Zero Zero Zero Zero
> type AbsorbedDoseRate  = Quantity DAbsorbedDoseRate


= Quantities not defined in [1] =

Here we define additional quantities on an as-needed basis. We also
provide some synonyms that we anticipate will be useful.

> type DImpulse = Dim Pos1 Pos1 Neg1 Zero Zero Zero Zero
> type Impulse  = Quantity DImpulse

> type DMassFlow = Dim Zero Pos1 Neg1 Zero Zero Zero Zero
> type MassFlow  = Quantity DMassFlow

> type DGravitationalParameter = Dim Pos3 Zero Neg2 Zero Zero Zero Zero
> type GravitationalParameter  = Quantity DGravitationalParameter

> type DKinematicViscosity = Dim Pos2 Zero Neg1 Zero Zero Zero Zero
> type KinematicViscosity  = Quantity DKinematicViscosity

> type DFirstMassMoment = Dim Pos1 Pos1 Zero Zero Zero Zero Zero
> type FirstMassMoment = Quantity DFirstMassMoment

> type DMomentOfInertia = Dim Pos2 Pos1 Zero Zero Zero Zero Zero
> type MomentOfInertia = Quantity DMomentOfInertia

> type DAngularMomentum = Dim Pos2 Pos1 Neg1 Zero Zero Zero Zero
> type AngularMomentum = Quantity DAngularMomentum

The reciprocal of thermal conductivity.

> type DThermalResistivity = Dim Neg1 Neg1 Pos3 Zero Pos1 Zero Zero
> type ThermalResistivity = Quantity DThermalResistivity

Thermal conductance and resistance quantities after http://en.wikipedia.org/wiki/Thermal_conductivity#Definitions.

> type DThermalConductance = Dim Pos2 Pos1 Neg3 Zero Neg1 Zero Zero
> type ThermalConductance = Quantity DThermalConductance

> type DThermalResistance = Dim Neg2 Neg1 Pos3 Zero Pos1 Zero Zero
> type ThermalResistance = Quantity DThermalResistance

> type DHeatTransferCoefficient = Dim Zero Pos1 Neg3 Zero Neg1 Zero Zero
> type HeatTransferCoefficient = Quantity DHeatTransferCoefficient

> type DThermalAdmittance = DHeatTransferCoefficient
> type ThermalAdmittance = HeatTransferCoefficient

> type DThermalInsulance = Dim Zero Neg1 Pos3 Zero Pos1 Zero Zero
> type ThermalInsulance = Quantity DThermalInsulance

> type DJerk = Dim Pos1 Zero Neg3 Zero Zero Zero Zero
> type Jerk = Quantity DJerk

> type Angle = PlaneAngle -- Abbreviation
> type DAngle = DPlaneAngle -- Abbreviation

> type Thrust = Force
> type DThrust = DForce

> type Torque = MomentOfForce
> type DTorque = DMomentOfForce

> type EnergyPerUnitMass = SpecificEnergy
> type DEnergyPerUnitMass = DSpecificEnergy


= References =

[1] http://physics.nist.gov/Pubs/SP811/
<|MERGE_RESOLUTION|>--- conflicted
+++ resolved
@@ -34,11 +34,7 @@
 > import Numeric.Units.Dimensional.DK
 >   ( Dimension (Dim), Quantity, Dimensionless
 >   , DOne, DLuminousIntensity, DThermodynamicTemperature
-<<<<<<< HEAD
->   , Unit, DLength, (^+), Atomicity(Composite) -- Used only for 'square' and 'cubic'.
-=======
->   , Unit, DLength, (^)  -- Used only for 'square' and 'cubic'.
->>>>>>> 053c45bb
+>   , Unit, DLength, (^), Atomicity(Composite) -- Used only for 'square' and 'cubic'.
 >   )
 > import Numeric.NumType.DK
 >   ( NumType (Neg3, Neg2, Neg1, Zero, Pos1, Pos2, Pos3, Pos4)
@@ -102,17 +98,10 @@
 'square' and 'cubic' (see section 9.6 "Spelling unit names raised
 to powers" of [1]).
 
-<<<<<<< HEAD
-> square :: (Num v) => Unit a DLength v -> Unit Composite DArea v
-> square x = x ^+ pos2
-> cubic  :: (Num v) => Unit a DLength v -> Unit Composite DVolume v
-> cubic  x = x ^+ pos3
-=======
-> square :: Fractional a => Unit DLength a -> Unit DArea a
+> square :: (Fractional v) => Unit a DLength v -> Unit Composite DArea v
 > square x = x ^ pos2
-> cubic  :: Fractional a => Unit DLength a -> Unit DVolume a
+> cubic  :: (Fractional v) => Unit a DLength v -> Unit Composite DVolume v
 > cubic  x = x ^ pos3
->>>>>>> 053c45bb
 
 These definitions may seem slightly out of place but these is no
 obvious place where they should be. Here they are at least close
