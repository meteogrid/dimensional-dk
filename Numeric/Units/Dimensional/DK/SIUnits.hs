{-# LANGUAGE DataKinds #-}
{-# LANGUAGE NumDecimals #-}

{- |
   Copyright  : Copyright (C) 2006-2015 Bjorn Buckwalter
   License    : BSD3

   Maintainer : bjorn@buckwalter.se
   Stability  : Stable
   Portability: GHC only

= Summary

This module defines the SI prefixes, the SI base units and the SI
derived units. It also defines the units outside of the SI that are
accepted for use with the SI. Any chapters, sections or tables
referenced are from <#note1 [1]> unless otherwise specified.

= References

1. #note1# http://physics.nist.gov/Pubs/SP811/
2. #note2# http://en.wikipedia.org/wiki/Minute_of_arc
3. #note3# http://en.wikipedia.org/wiki/Astronomical_unit

-}

module Numeric.Units.Dimensional.DK.SIUnits 
(
  -- * SI Base Units
  -- $base-units
  metre, meter, gram, second, ampere, kelvin, mole, candela,
  -- * SI Derived Units
  -- $derived-units
  radian, steradian, hertz, newton, pascal, joule, watt, coulomb, volt, farad, ohm, siemens, weber, tesla, henry, lumen, lux,
  -- ** Celsius Temperature
  -- $celsius
  degreeCelsius, fromDegreeCelsiusAbsolute, toDegreeCelsiusAbsolute,
  -- ** Units Admitted for Reasons of Safeguarding Human Health
  -- $health
  becquerel, gray, sievert, katal,
  -- * Units Accepted for Use with the SI
  -- $accepted-units
  minute, hour, day, 
  hectare, litre, liter, tonne, metricTon,
  -- ** Units of Plane Angle
  -- $arc-units
  degree, arcminute, arcsecond,
  -- $arc-units-alternate
  degreeOfArc, minuteOfArc, secondOfArc,
  -- ** Units Formerly Defined By Experiment
  -- $values-obtained-experimentally
  astronomicalUnit,
  -- * SI Prefixes
  -- $multiples
  deka, deca, hecto, kilo, mega, giga, tera, peta, exa, zetta, yotta,
  -- $submultiples
  deci, centi, milli, micro, nano, pico, femto, atto, zepto, yocto,
  -- * Difftime Conversion
  -- $difftime
  fromDiffTime, toDiffTime
)
where

import Numeric.Units.Dimensional.DK
import Numeric.Units.Dimensional.DK.Quantities
<<<<<<< HEAD
import Numeric.Units.Dimensional.DK.UnitNames (PrefixName, applyPrefix, nMeter, nGram, nSecond, nAmpere, nKelvin, nMole, nCandela)
import qualified Numeric.Units.Dimensional.DK.UnitNames as N
import Numeric.Units.Dimensional.DK.UnitNames.Internal (ucum, ucumMetric)
import Numeric.NumType.DK ( neg1, neg2, pos2, pos3 )
import Prelude ( (.), ($), Num, Real, realToFrac, Fractional, Floating, recip)
=======
import Numeric.NumType.DK.Integers ( neg1, neg2, pos2, pos3 )
import Prelude ( (.), Num, Real, realToFrac, Fractional, Floating, recip )
>>>>>>> c5869bff
import qualified Prelude

{- $multiples
Prefixes are used to form decimal multiples and submultiples of SI
Units as described in section 4.4. We will define the SI prefixes
in terms of the 'prefix' function which applies a scale factor to a
unit.

By defining SI prefixes as functions applied to a 'Unit' we satisfy
section 6.2.6 "Unacceptability of stand-alone prefixes".

We define all SI prefixes from Table 5. Multiples first.
-}

applyMultiple :: (Num a) => PrefixName -> a -> Unit 'Metric d a -> Unit 'NonMetric d a
applyMultiple p x u = composite (applyPrefix p (name u)) (x *~ u)

deka, deca, hecto, kilo, mega, giga, tera, peta, exa, zetta, yotta
  :: Num a => Unit 'Metric d a -> Unit 'NonMetric d a
deka  = applyMultiple N.deka 10 -- International English.
deca  = deka      -- American English.
hecto = applyMultiple N.hecto 100
kilo  = applyMultiple N.kilo 1e3
mega  = applyMultiple N.mega 1e6
giga  = applyMultiple N.giga 1e9
tera  = applyMultiple N.tera 1e12
peta  = applyMultiple N.peta 1e15
exa   = applyMultiple N.exa 1e18
zetta = applyMultiple N.zetta 1e21
yotta = applyMultiple N.yotta 1e24

{- $submultiples
Then the submultiples.
-}

applySubmultiple :: (Fractional a) => PrefixName -> a -> Unit 'Metric d a -> Unit 'NonMetric d a
applySubmultiple p x u = composite (applyPrefix p (name u)) (x *~ u)

deci, centi, milli, micro, nano, pico, femto, atto, zepto, yocto
  :: Fractional a => Unit 'Metric d a -> Unit 'NonMetric d a
deci  = applySubmultiple N.deci 0.1
centi = applySubmultiple N.centi 0.01
milli = applySubmultiple N.milli 1e-3
micro = applySubmultiple N.micro 1e-6
nano  = applySubmultiple N.nano 1e-9
pico  = applySubmultiple N.pico 1e-12
femto = applySubmultiple N.femto 1e-15
atto  = applySubmultiple N.atto 1e-18
zepto = applySubmultiple N.zepto 1e-21
yocto = applySubmultiple N.yocto 1e-24

{- $base-units
These are the base units from section 4.1. To avoid a
myriad of one-letter functions that would doubtlessly cause clashes
and frustration in users' code we spell out all unit names in full,
as we did for prefixes. We also elect to spell the unit names in
singular form, as allowed by section 9.7 "Other spelling conventions".

We define the SI base units in the order of table 1.
-}

metre, meter :: Num a => Unit 'Metric DLength a
metre = composite nMeter $ 1 *~ siUnit -- International English.
meter = metre         -- American English.

{-

For mass the SI base unit is kilogram. For sensible prefixes we
define gram here (see section 6.2.7 "Prefixes and the kilogram").
The drawback is that we are forced to use 'Fractional'.

-}

gram    :: Fractional a => Unit 'Metric DMass a
gram    = composite nGram $ 1e-3 *~ siUnit
second  :: Num a => Unit 'Metric DTime a
second  = composite nSecond $ 1 *~ siUnit
ampere  :: Num a => Unit 'Metric DElectricCurrent a
ampere  = composite nAmpere $ 1 *~ siUnit
kelvin  :: Num a => Unit 'Metric DThermodynamicTemperature a
kelvin  = composite nKelvin $ 1 *~ siUnit
mole    :: Num a => Unit 'Metric DAmountOfSubstance a
mole    = composite nMole $ 1 *~ siUnit
candela :: Num a => Unit 'Metric DLuminousIntensity a
candela = composite nCandela $ 1 *~ siUnit

{- $derived-units
From Table 3, SI derived units with special names and symbols, including the
radian and steradian.
-}

radian :: Fractional a => Unit 'Metric DPlaneAngle a
radian = composite (ucumMetric "rad" "rad" "radian") _1 -- meter * meter ^ neg1
steradian :: Fractional a => Unit 'Metric DSolidAngle a
steradian = composite (ucumMetric "sr" "sr" "steradian") _1 -- meter ^ pos2 * meter ^ neg2
hertz :: Fractional a => Unit 'Metric DFrequency a
hertz = composite (ucumMetric "Hz" "Hz" "Hertz") $ 1 *~ second ^ neg1
newton :: Fractional a => Unit 'Metric DForce a
newton = composite (ucumMetric "N" "N" "Newton") $ 1 *~ (kilo gram * meter * second ^ neg2)
pascal :: Fractional a => Unit 'Metric DPressure a
pascal = composite (ucumMetric "Pa" "Pa" "Pascal") $ 1 *~ (newton / meter ^ pos2)
joule :: Fractional a => Unit 'Metric DEnergy a
joule = composite (ucumMetric "J" "J" "Joule") $ 1 *~ (newton * meter)
watt :: Fractional a => Unit 'Metric DPower a
watt = composite (ucumMetric "W" "W" "Watt") $ 1 *~ (joule / second)
coulomb :: Fractional a => Unit 'Metric DElectricCharge a
coulomb = composite (ucumMetric "C" "C" "Coulomb") $ 1 *~ (second * ampere)
volt :: Fractional a => Unit 'Metric DElectricPotential a
volt = composite (ucumMetric "V" "V" "Volt") $ 1 *~ (watt / ampere)
farad :: Fractional a => Unit 'Metric DCapacitance a
farad = composite (ucumMetric "F" "F" "Farad") $ 1 *~ (coulomb / volt)
ohm :: Fractional a => Unit 'Metric DElectricResistance a
ohm = composite (ucumMetric "Ohm" "Ω" "Ohm") $ 1 *~ (volt / ampere)
siemens :: Fractional a => Unit 'Metric DElectricConductance a
siemens = composite (ucumMetric "S" "S" "Siemens") $ 1 *~ (ampere / volt)
weber :: Fractional a => Unit 'Metric DMagneticFlux a
weber = composite (ucumMetric "Wb" "Wb" "Weber") $ 1 *~ (volt * second)
tesla :: Fractional a => Unit 'Metric DMagneticFluxDensity a
tesla = composite (ucumMetric "T" "T" "Tesla") $ 1 *~ (weber / meter ^ pos2)
henry :: Fractional a => Unit 'Metric DInductance a
henry = composite (ucumMetric "H" "H" "Henry") $ 1 *~ (weber / ampere)

{-
We defer the definition of Celcius temperature to another section (would
appear here if we stricly followed table 3).
-}

lumen :: Fractional a => Unit 'Metric DLuminousFlux a
lumen = composite (ucumMetric "lm" "lm" "lumen") $ 1 *~ (candela * steradian)
lux :: Fractional a => Unit 'Metric DIlluminance a
lux = composite (ucumMetric "lx" "lx" "lux") $ 1 *~ (lumen / meter ^ pos2)

{- $celsius
A problematic area is units which increase proportionally to the
base SI units but cross zero at a different point. An example would
be degrees Celsius (see section 4.2.1.1). The author feels that it
is appropriate to define a unit for use with relative quantities
(taking only into account the proportionality) and complement the
unit with functions for converting absolute values.

The function 'fromDegreeCelsiusAbsolute' should be used in lieu of
"*~ degreeCelsius" when working with absolute temperatures. Similarily,
'toDegreeCelsiusAbsolute' should be used in lieu of "/~ degreeCelsius"
when working with absolute temperatures.
-}

degreeCelsius :: Num a => Unit 'Metric DCelsiusTemperature a
degreeCelsius = kelvin

fromDegreeCelsiusAbsolute :: Fractional a => a -> ThermodynamicTemperature a
fromDegreeCelsiusAbsolute x = x *~ degreeCelsius + 273.15 *~ degreeCelsius
toDegreeCelsiusAbsolute :: Fractional a => ThermodynamicTemperature a -> a
toDegreeCelsiusAbsolute x = (x - 273.15 *~ degreeCelsius) /~ degreeCelsius

{- $health

The last units from Table 3 are SI derived units with special names and symbols admitted for reasons
of safeguarding human health.
-}

becquerel :: Fractional a => Unit 'Metric DActivity a
becquerel = composite (ucumMetric "Bq" "Bq" "Becquerel") $ 1 *~ (second ^ neg1)
gray :: Fractional a => Unit 'Metric DAbsorbedDose a
gray = composite (ucumMetric "Gy" "Gy" "Gray") $ 1 *~ (joule / kilo gram)
sievert :: Fractional a => Unit 'Metric DDoseEquivalent a
sievert = composite (ucumMetric "Sv" "Sv" "Sievert") $ 1  *~ (joule / kilo gram)
katal :: Fractional a => Unit 'Metric DCatalyticActivity a
katal = composite (ucumMetric "kat" "kat" "katal") $ 1 *~ (mole / second)

{- $accepted-units
There are several units that are not strictly part of the SI but
are either permanently or temporarily accepted for use with the SI.
We define the permanently accepted ones in this module.

From Table 6, Units accepted for use with the SI.

We start with time which we grant exclusive rights to 'minute' and
'second'.
-}
minute, hour, day :: Num a => Unit 'NonMetric DTime a
minute = composite (ucum "min" "min" "minute") $ 60 *~ second
hour   = composite (ucum "h" "h" "hour") $ 60 *~ minute
day    = composite (ucum "d" "d" "day") $ 24 *~ hour -- Mean solar day.

{- $arc-units

Since 'minute' and 'second' are already in use for time we use
'arcminute' and 'arcsecond' <#note2 [2]> for plane angle instead.
-}

degree, arcminute, arcsecond :: Floating a => Unit 'NonMetric DPlaneAngle a
degree = composite (ucum "deg" "°" "degree") $ (Prelude.pi Prelude./ 180) *~ radian
arcminute = composite (ucum "'" "'" "arcminute") $ (recip 60) *~ degreeOfArc
arcsecond = composite (ucum "''" "''" "arcsecond") $ (recip 60) *~ minuteOfArc

{- $arc-units-alternate
Alternate (longer) forms of the above. In particular 'degreeOfArc'
can be used if there is a percieved need to disambiguate from e.g.
temperature.
-}

degreeOfArc, minuteOfArc, secondOfArc :: Floating a => Unit 'NonMetric DPlaneAngle a
degreeOfArc = degree
secondOfArc = arcsecond
minuteOfArc = arcminute

hectare :: Fractional a => Unit 'NonMetric DArea a
hectare = square (hecto meter)

litre, liter :: Fractional a => Unit 'Metric DVolume a
litre = composite (ucumMetric "L" "L" "litre") $ 1 *~ (deci meter ^ pos3) -- International English.
liter = litre             -- American English.

tonne, metricTon :: Fractional a => Unit 'Metric DMass a
tonne     = composite (ucumMetric "t" "t" "tonne") $ 1000 *~ (kilo gram) -- Name in original SI text.
metricTon = tonne                   -- American name.

{- $values-obtained-experimentally
We decline to provide here those units - listed in Table 7 - which,
while accepted for use with the SI, have values which are determined experimentally.
For versioning purposes, those units can be found in "Numeric.Units.Dimensional.DK.NonSI".

However, in 2012 the IAU redefined the astronomical unit as a conventional
unit of length directly tied to the meter, with a length of exactly
149,597,870,700 m and the official abbreviation of au <#note3 [3]>. We therefore include it here.
-}

astronomicalUnit :: Num a => Unit 'NonMetric DLength a
astronomicalUnit = composite (ucum "AU" "AU" "astronomical unit") $ 149597870700 *~ meter

{- $difftime
It is not within the scope of this library to handle the complex
task of date and time arithmetic. It is recommended to use the
'Data.Time' library for handling dates and using 'Time' quantities
only when time differences are involved in calculations with other
quantities. In order to convert between the 'DiffTime' data type
in the 'Data.Time' library and 'Time' quantities we provide the
functions 'fromDiffTime' and 'toDiffTime'.
-}

{-# DEPRECATED fromDiffTime, toDiffTime "These will probably go away." #-}
fromDiffTime :: (Real a, Fractional b) => a -> Time b
fromDiffTime = (*~ second) . realToFrac
toDiffTime :: (Real a, Fractional a, Fractional b) => Time a -> b
toDiffTime = realToFrac . (/~ second)<|MERGE_RESOLUTION|>--- conflicted
+++ resolved
@@ -63,16 +63,11 @@
 
 import Numeric.Units.Dimensional.DK
 import Numeric.Units.Dimensional.DK.Quantities
-<<<<<<< HEAD
 import Numeric.Units.Dimensional.DK.UnitNames (PrefixName, applyPrefix, nMeter, nGram, nSecond, nAmpere, nKelvin, nMole, nCandela)
 import qualified Numeric.Units.Dimensional.DK.UnitNames as N
 import Numeric.Units.Dimensional.DK.UnitNames.Internal (ucum, ucumMetric)
-import Numeric.NumType.DK ( neg1, neg2, pos2, pos3 )
+import Numeric.NumType.DK.Integers ( neg1, neg2, pos2, pos3 )
 import Prelude ( (.), ($), Num, Real, realToFrac, Fractional, Floating, recip)
-=======
-import Numeric.NumType.DK.Integers ( neg1, neg2, pos2, pos3 )
-import Prelude ( (.), Num, Real, realToFrac, Fractional, Floating, recip )
->>>>>>> c5869bff
 import qualified Prelude
 
 {- $multiples
