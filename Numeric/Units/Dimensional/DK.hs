{-# OPTIONS_HADDOCK show-extensions #-}

{-# LANGUAGE AutoDeriveTypeable #-}
{-# LANGUAGE ConstraintKinds #-}
{-# LANGUAGE DataKinds #-}
{-# LANGUAGE DeriveDataTypeable #-}
{-# LANGUAGE FlexibleContexts #-}
{-# LANGUAGE FlexibleInstances #-}
{-# LANGUAGE GeneralizedNewtypeDeriving #-}
{-# LANGUAGE KindSignatures #-}
{-# LANGUAGE ScopedTypeVariables #-}
{-# LANGUAGE TypeFamilies #-}
{-# LANGUAGE TypeOperators #-}

{- |
   Copyright  : Copyright (C) 2006-2014 Bjorn Buckwalter
   License    : BSD3

   Maintainer : bjorn.buckwalter@gmail.com
   Stability  : Stable
   Portability: GHC only

= Summary

In this module we provide data types for performing arithmetic with
physical quantities and units. Information about the physical
dimensions of the quantities/units is embedded in their types and
the validity of operations is verified by the type checker at compile
time. The boxing and unboxing of numerical values as quantities is
done by multiplication and division of units, of which an incomplete
set is provided.

We limit ourselves to \"Newtonian\" physics. We do not attempt to
accommodate relativistic physics in which e.g. addition of length
and time would be valid.

As far as possible and/or practical the conventions and guidelines
of NIST's "Guide for the Use of the International System of Units
(SI)" <#note1 [1]> are followed. Occasionally we will reference specific
sections from the guide and deviations will be explained.

== Disclaimer

Merely an engineer, the author doubtlessly uses a language and
notation that makes mathematicians and physicist cringe. He does
not mind constructive criticism (or darcs patches).

The sets of functions and units defined herein are incomplete and
reflect only the author's needs to date. Again, patches are welcome.

= Usage

== Preliminaries

This module requires GHC 7.8 or later. We utilize Data Kinds, TypeNats,
Closed Type Families, etc. Clients of the module are generally not
required to use these extensions.

Clients probably will want to use the NegativeLiterals extension.

== Examples

We have defined operators and units that allow us to define and
work with physical quantities. A physical quantity is defined by
multiplying a number with a unit (the type signature is optional).

> v :: Velocity Prelude.Double
> v = 90 *~ (kilo meter / hour)

It follows naturally that the numerical value of a quantity is
obtained by division by a unit.

> numval :: Prelude.Double
> numval = v /~ (meter / second)

The notion of a quantity as the product of a numerical value and a
unit is supported by 7.1 "Value and numerical value of a quantity" of
<#note1 [1]>. While the above syntax is fairly natural it is unfortunate that
it must violate a number of the guidelines in <#note1 [1]>, in particular 9.3
"Spelling unit names with prefixes", 9.4 "Spelling unit names obtained
by multiplication", 9.5 "Spelling unit names obtained by division".

As a more elaborate example of how to use the module we define a
function for calculating the escape velocity of a celestial body
<#note2 [2]>.

> escapeVelocity :: (Floating a) => Mass a -> Length a -> Velocity a
> escapeVelocity m r = sqrt (two * g * m / r)
>   where
>       two = 2 *~ one
>       g = 6.6720e-11 *~ (newton * meter ^ pos2 / kilo gram ^ pos2)

The following is an example GHC session where the above function
is used to calculate the escape velocity of Earth in kilometer per
second.

>>> :set +t
>>> let me = 5.9742e24 *~ kilo gram -- Mass of Earth.
me :: Quantity DMass GHC.Float.Double
>>> let re = 6372.792 *~ kilo meter -- Mean radius of Earth.
re :: Quantity DLength GHC.Float.Double
>>> let ve = escapeVelocity me re   -- Escape velocity of Earth.
ve :: Velocity GHC.Float.Double
>>> ve /~ (kilo meter / second)
11.184537332296259
it :: GHC.Float.Double

For completeness we should also show an example of the error messages
we will get from GHC when performing invalid arithmetic. In the
best case GHC will be able to use the type synonyms we have defined
in its error messages.

>>> x = 1 *~ meter + 1 *~ second
Couldn't match expected type `Pos1' against inferred type `Zero'
    Expected type: Unit DLength t
    Inferred type: Unit DTime a
  In the second argument of `(*~)', namely `second'
  In the second argument of `(+)', namely `1 *~ second'

In other cases the error messages aren't very friendly.

>>> x = 1 *~ meter / (1 *~ second) + 1 *~ kilo gram
Couldn't match expected type `Zero'
    against inferred type `Neg Zero'
  When using functional dependencies to combine
    Sub Zero (Pos Zero) (Neg Zero),
      arising from use of `/' at ...
    Sub Zero (Pos Zero) Zero,
      arising from use of `/' at ...

It is the author's experience that the usefullness of the compiler
error messages is more often than not limited to pinpointing the
location of errors.

= Notes

== Future work

While there is an insane amount of units in use around the world
it is reasonable to provide at least all SI units. Units outside
of SI will most likely be added on an as-needed basis.

There are also plenty of elementary functions to add. The 'Floating'
class can be used as reference.

Another useful addition would be decent 'Show' and 'Read' instances.
The 'show' implementation could output the numerical value and the
unit expressed in (base?) SI units, along the lines of:

> instance (Fractional a, Show a) => Show (Length a)
>   where show x = show (x /~ meter) ++ " m"

Additional functions could be provided for "showing" with any unit
and prefix.  The 'read' implementation should be able to read values
with any unit and prefix. It is not clear to the author how to best
implement these.

Additional physics models could be implemented. See <#note3 [3]> for ideas.

== Related work

Henning Thielemann numeric prelude has a physical units library,
however, checking of dimensions is dynamic rather than static.
Aaron Denney has created a toy example of statically checked
physical dimensions covering only length and time. HaskellWiki
has pointers <#note4 [4]> to these.

Also see Samuel Hoffstaetter's blog post <#note5 [5]> which uses techniques
similar to this library.

Libraries with similar functionality exist for other programming
languages and may serve as inspiration. The author has found the
Java library JScience <#note6 [6]> and the Fortress programming language <#note7 [7]>
particularly noteworthy.

== References

1. #note1# http://physics.nist.gov/Pubs/SP811/
2. #note2# http://en.wikipedia.org/wiki/Escape_velocity
3. #note3# http://jscience.org/api/org/jscience/physics/models/package-summary.html
4. #note4# http://www.haskell.org/haskellwiki/Physical_units
5. #note5# http://liftm.wordpress.com/2007/06/03/scientificdimension-type-arithmetic-and-physical-units-in-haskell/
6. #note6# http://jscience.org/
7. #note7# http://research.sun.com/projects/plrg/fortress.pdf

-}

module Numeric.Units.Dimensional.DK
  ( 
    -- * Types
    -- $types
    Dimensional,
    Unit, Quantity, 
    -- * Physical Dimensions
    -- $dimensions
    Dimension (Dim),
    -- ** Dimension Arithmetic
    -- $dimension-arithmetic
    type (*), type (/), type (^), Root, Recip,
    -- ** Term Level Representation of Dimensions
    -- $dimension-terms
    Dimension' (Dim'), HasDimension(..), KnownDimension,
    -- * Dimensional Arithmetic
    (*~), (/~),
    (^), (^/), (**), (*), (/), (+), (-), (~*), (~/),
    negate, abs, nroot, sqrt, cbrt,
    -- ** Transcendental Functions
    exp, log, sin, cos, tan, asin, acos, atan, sinh, cosh, tanh, asinh, acosh, atanh, atan2,
    -- ** Operations on Collections
    -- $collections
    (*~~), (/~~), sum, mean, dimensionlessLength,
    -- * Dimension Synonyms
    -- $dimension-synonyms
    DOne, DLength, DMass, DTime, DElectricCurrent, DThermodynamicTemperature, DAmountOfSubstance, DLuminousIntensity,
    -- * Quantity Synonyms
    -- $quantity-synonyms
    Dimensionless, Length, Mass, Time, ElectricCurrent, ThermodynamicTemperature, AmountOfSubstance, LuminousIntensity,
    -- * Constants
    -- $constants
    _0, _1, _2, _3, _4, _5, _6, _7, _8, _9, pi, tau,
    -- * Constructing Units
    prefix, siUnit, one,
    -- * On 'Functor', and Conversion Between Number Representations
    -- $functor
    dmap, changeRep
  )
  where

import Prelude
  ( Show, Eq, Ord, Enum, Num, Fractional, Floating, Real, RealFloat, Functor, fmap
  , (.), flip, show, (++), String, length, fromIntegral
  , Int, ($), zipWith, uncurry, concat, realToFrac
  )
import qualified Prelude
import Numeric.NumType.DK
  ( NumType (Zero, Pos1, Pos2, Pos3), (+)(), (-)()
  , pos2, pos3
  , KnownNumType, toNum
  )
import qualified Numeric.NumType.DK as N
import Data.Foldable (Foldable(foldr))
import Data.Monoid (Monoid(..))
import Data.Typeable

{-
We will reuse the operators and function names from the Prelude.
To prevent unpleasant surprises we give operators the same fixity
as the Prelude.
-}

infixr 8  ^, ^/, **
infixl 7  *, /
infixl 6  +, -


{- $types
Our primary objective is to define a data type that can be used to
represent (while still differentiating between) units and quantities.
There are two reasons for consolidating units and quantities in one
data type. The first being to allow code reuse as they are largely
subject to the same operations. The second being that it allows
reuse of operators (and functions) between the two without resorting
to occasionally cumbersome type classes.

The relationship between (the value of) a 'Quantity', its numerical
value and its 'Unit' is described in 7.1 "Value and numerical value
of a quantity" of <#note1 [1]>. In short a 'Quantity' is the product of a
number and a 'Unit'. We define the '(*~)' operator as a convenient
way to declare quantities as such a product.

-}

-- | A physical quantity or unit.
--
-- We call this data type 'Dimensional' to capture the notion that the
-- units and quantities it represents have physical dimensions.
-- 
-- The type variable 'a' is the only non-phantom type variable and
-- represents the numerical value of a quantity or the scale (w.r.t.
-- SI units) of a unit. For SI units the scale will always be 1. For
-- non-SI units the scale is the ratio of the unit to the SI unit with
-- the same physical dimension.
--
-- Since 'a' is the only non-phantom type we were able to define
-- 'Dimensional' as a newtype, avoiding boxing at runtime.
newtype Dimensional (v::Variant) (d::Dimension) a
      = Dimensional a deriving (Eq, Ord, Enum, Typeable)

{-
The variety 'v' of 'Dimensional'

The phantom type variable v is used to distinguish between units
and quantities. It must be one of the following:
-}

data Variant = DUnit | DQuantity

-- | A unit of measurement.
type Unit     = Dimensional 'DUnit

-- | A dimensional quantity.
type Quantity = Dimensional 'DQuantity


-- | Forms a 'Quantity' by multipliying a number and a unit.
(*~) :: Num a => a -> Dimensional v d a -> Quantity d a
x *~ Dimensional y = Dimensional (x Prelude.* y)

-- | Divides a 'Quantity' by a 'Unit' of the same physical dimension, obtaining the
-- numerical value of the quantity expressed in that unit.
(/~) :: Fractional a => Quantity d a -> Dimensional v d a -> a
Dimensional x /~ Dimensional y = x Prelude./ y

{-
'(~*)' and '(~/)' can be used to scale quantities or units. '(~/)'
cannot be used to create a 'Quantity' from a 'Unit', for that use
e.g. @0.5 *~ meter@ rather than @meter ~/ 2@.
-}

(~*) :: Num a => Dimensional v d a -> a -> Dimensional v d a
Dimensional x ~* y = Dimensional (x Prelude.* y)

(~/) :: Fractional a => Dimensional v d a -> a -> Dimensional v d a
Dimensional x ~/ y = Dimensional (x Prelude./ y)

{-
We give '*~' and '/~' the same fixity as '*' and '/' defined below.
Note that this necessitates the use of parenthesis when composing
units using '*' and '/', e.g. "1 *~ (meter / second)".
-}

infixl 7  *~, /~, ~*, ~/

{- $dimensions
The phantom type variable d encompasses the physical dimension of
a 'Dimensional'. As detailed in <#note5 [5]> there are seven base dimensions,
which can be combined in integer powers to a given physical dimension.
We represent physical dimensions as the powers of the seven base
dimensions that make up the given dimension. The powers are represented
using NumTypes. For convenience we collect all seven base dimensions
in a data kind 'Dimension'.

We could have chosen to provide type variables for the seven base
dimensions in 'Dimensional' instead of creating a new data kind
'Dimension'. However, that would have made any type signatures involving
'Dimensional' very cumbersome.  By encompassing the physical dimension
in a single type variable we can "hide" the cumbersome type arithmetic
behind convenient type classes as will be seen later.

-}

-- | Represents a physical dimension in the basis of the 7 SI base dimensions, 
-- where the respective dimensions are represented by type variables
-- using the following convention.
--
--  * l: Length
--  * m: Mass
--  * t: Time
--  * i: Electric current
--  * th: Thermodynamic temperature
--  * n: Amount of substance
--  * j: Luminous intensity
--
-- For the equivalent term-level representation, see 'Dimension''
data Dimension = Dim NumType NumType NumType NumType NumType NumType NumType

{- $dimension-synonyms
Using our 'Dimension' data kind we define some type synonyms for convenience.
We start with the base dimensions, others can be found in "Numeric.Units.Dimensional.DK.Quantities".

-}

type DOne                      = 'Dim 'Zero 'Zero 'Zero 'Zero 'Zero 'Zero 'Zero
type DLength                   = 'Dim 'Pos1 'Zero 'Zero 'Zero 'Zero 'Zero 'Zero
type DMass                     = 'Dim 'Zero 'Pos1 'Zero 'Zero 'Zero 'Zero 'Zero
type DTime                     = 'Dim 'Zero 'Zero 'Pos1 'Zero 'Zero 'Zero 'Zero
type DElectricCurrent          = 'Dim 'Zero 'Zero 'Zero 'Pos1 'Zero 'Zero 'Zero
type DThermodynamicTemperature = 'Dim 'Zero 'Zero 'Zero 'Zero 'Pos1 'Zero 'Zero
type DAmountOfSubstance        = 'Dim 'Zero 'Zero 'Zero 'Zero 'Zero 'Pos1 'Zero
type DLuminousIntensity        = 'Dim 'Zero 'Zero 'Zero 'Zero 'Zero 'Zero 'Pos1

{- $quantity-synonyms
Using the above type synonyms we can define type synonyms for
quantities of particular physical dimensions.

Again we limit ourselves to the base dimensions, others can be found in "Numeric.Units.Dimensional.DK.Quantities".

-}

type Dimensionless            = Quantity DOne
type Length                   = Quantity DLength
type Mass                     = Quantity DMass
type Time                     = Quantity DTime
type ElectricCurrent          = Quantity DElectricCurrent
type ThermodynamicTemperature = Quantity DThermodynamicTemperature
type AmountOfSubstance        = Quantity DAmountOfSubstance
type LuminousIntensity        = Quantity DLuminousIntensity

{- $dimension-arithmetic
When performing arithmetic on units and quantities the arithmetics
must be applied to both the numerical values of the Dimensionals
but also to their physical dimensions. The type level arithmetic
on physical dimensions is governed by closed type families expressed
as type operators.

We could provide the 'Mul' and 'Div' classes with full functional
dependencies but that would be of limited utility as there is no
obvious use for "backwards" type inference and would also limit
what we can achieve overlapping instances. (In particular, it breaks
the 'Extensible' module.)

-}

-- | Multiplication of dimensions corresponds to adding of the base
-- dimensions' exponents.
type family (a::Dimension) * (b::Dimension) where
  DOne * d = d
  d * DOne = d
  ('Dim l  m  t  i  th  n  j) * ('Dim l' m' t' i' th' n' j')
    = 'Dim (l + l') (m + m') (t + t') (i + i') (th + th') (n + n') (j + j')

-- | Division of dimensions corresponds to subtraction of the base
-- dimensions' exponents.
type family (a::Dimension) / (d::Dimension) where
  d / DOne = d
  d / d = DOne
  ('Dim l  m  t  i  th  n  j) / ('Dim l' m' t' i' th' n' j')
    = 'Dim (l - l') (m - m') (t - t') (i - i') (th - th') (n - n') (j - j')

-- | The reciprocal of a dimension is defined as the result of dividing 'DOne' by it,
-- or of negating each of the base dimensions' exponents.
type Recip (d :: Dimension) = DOne / d

-- | Powers of dimensions corresponds to multiplication of the base
-- dimensions' exponents by the exponent.
-- 
-- We limit ourselves to integer powers of Dimensionals as fractional
-- powers make little physical sense.
type family (d::Dimension) ^ (x::NumType) where
  DOne ^ x = DOne
  d ^ 'Zero = DOne
  d ^ 'Pos1 = d
  ('Dim l  m  t  i  th  n  j) ^ x
    = 'Dim (l N.* x) (m N.* x) (t N.* x) (i N.* x) (th N.* x) (n N.* x) (j N.* x)

-- | Roots of dimensions corresponds to division of the base dimensions'
-- exponents by the order(?) of the root.
-- 
-- See 'sqrt', 'cbrt', and 'nroot' for the corresponding term-level operations.
type family Root (d::Dimension) (x::NumType) where
  Root DOne x = DOne
  Root d 'Pos1 = d
  Root ('Dim l  m  t  i  th  n  j) x
    = 'Dim (l N./ x) (m N./ x) (t N./ x) (i N./ x) (th N./ x) (n N./ x) (j N./ x)

{-

= Arithmetic on units and quantities =

Thanks to the arithmetic on physical dimensions having been sorted
out separately a lot of the arithmetic on Dimensionals is straight
forward. In particular the type signatures are much simplified.

Multiplication, division and powers apply to both units and quantities.
-}

(*) :: Num a
    => Dimensional v d a -> Dimensional v d' a -> Dimensional v (d * d') a
Dimensional x * Dimensional y = Dimensional (x Prelude.* y)

(/) :: Fractional a
    => Dimensional v d a -> Dimensional v d' a -> Dimensional v (d / d') a
Dimensional x / Dimensional y = Dimensional (x Prelude./ y)

(^) :: (KnownNumType i, Fractional a)
    => Dimensional v d a -> Proxy i -> Dimensional v (d ^ i) a
Dimensional x ^ n = Dimensional (x Prelude.^^ (toNum n :: Int))

{-
A special case is that dimensionless quantities are not restricted
to integer exponents. This is accommodated by the '**' operator
defined later.


= Quantity operations =

Some additional operations obviously only make sense for quantities.
Of these, negation, addition and subtraction are particularly simple
as they are done in a single physical dimension.
-}

negate :: Num a => Quantity d a -> Quantity d a
negate (Dimensional x) = Dimensional (Prelude.negate x)

(+) :: Num a => Quantity d a -> Quantity d a -> Quantity d a
Dimensional x + Dimensional y = Dimensional (x Prelude.+ y)

(-) :: Num a => Quantity d a -> Quantity d a -> Quantity d a
x - y = x + negate y

{-
Absolute value.
-}

abs :: Num a => Quantity d a -> Quantity d a
abs (Dimensional x) = Dimensional (Prelude.abs x)

{-
Roots of arbitrary (integral) degree. Appears to occasionally be useful
for units as well as quantities.
-}

nroot :: (Floating a, KnownNumType n)
      => Proxy n -> Dimensional v d a -> Dimensional v (Root d n) a
nroot n (Dimensional x) = Dimensional (x Prelude.** (1 Prelude./ N.toNum n))

{-
We provide short-hands for the square and cubic roots.
-}

sqrt :: Floating a => Dimensional v d a -> Dimensional v (Root d 'Pos2) a
sqrt = nroot pos2
cbrt :: Floating a => Dimensional v d a -> Dimensional v (Root d 'Pos3) a
cbrt = nroot pos3

{-
We also provide an operator alternative to nroot for those that
prefer such.
-}

(^/) :: (KnownNumType n, Floating a)
     => Dimensional v d a -> Proxy n -> Dimensional v (Root d n) a
(^/) = flip nroot

{-
Since quantities form a monoid under addition, but not under multiplication unless they are dimensionless,
we will define a monoid instance that adds.
-}
instance (Num a) => Monoid (Quantity d a) where
  mempty = _0
  mappend = (+)

{- $collections
Here we define operators and functions to make working with homogenuous
lists of dimensionals more convenient.

We define two convenience operators for applying units to all
elements of a functor (e.g. a list).
-}

-- | Applies '(*~)' to all values in a functor.
(*~~) :: (Functor f, Num a) => f a -> Unit d a -> f (Quantity d a)
xs *~~ u = fmap (*~ u) xs

-- | Applies '(/~)' to all values in a functor.
(/~~) :: (Functor f, Fractional a) => f (Quantity d a) -> Unit d a -> f a
xs /~~ u = fmap (/~ u) xs

infixl 7  *~~, /~~

-- | The sum of all elements in a list.
sum :: (Num a, Foldable f) => f (Quantity d a) -> Quantity d a
sum = foldr (+) _0

-- | The arithmetic mean of all elements in a list.
mean :: (Fractional a, Foldable f) => f (Quantity d a) -> Quantity d a
mean = uncurry (/) . foldr accumulate (_0, _0)
  where
    accumulate val (accum, count) = (accum + val, count + _1)

-- | The length of the foldable data structure as a 'Dimensionless'.
-- This can be useful for purposes of e.g. calculating averages.
dimensionlessLength :: (Num a, Foldable f) => f (Dimensional v d a) -> Dimensionless a
dimensionlessLength = Dimensional . fromIntegral . length

{-

= Dimensionless =

For dimensionless quantities pretty much any operation is applicable.
We provide this freedom by making 'Dimensionless' an instance of
'Functor'.
-}

instance Functor Dimensionless where
  fmap = dmap

{-
We continue by defining elementary functions on 'Dimensionless'
that may be obviously useful.
-}

exp, log, sin, cos, tan, asin, acos, atan, sinh, cosh, tanh, asinh, acosh, atanh
  :: Floating a => Dimensionless a -> Dimensionless a
exp   = fmap Prelude.exp
log   = fmap Prelude.log
sin   = fmap Prelude.sin
cos   = fmap Prelude.cos
tan   = fmap Prelude.tan
asin  = fmap Prelude.asin
acos  = fmap Prelude.acos
atan  = fmap Prelude.atan
sinh  = fmap Prelude.sinh
cosh  = fmap Prelude.cosh
tanh  = fmap Prelude.tanh
asinh = fmap Prelude.asinh
acosh = fmap Prelude.acosh
atanh = fmap Prelude.atanh

(**) :: Floating a => Dimensionless a -> Dimensionless a -> Dimensionless a
Dimensional x ** Dimensional y = Dimensional (x Prelude.** y)

{-
For 'atan2' the operands need not be dimensionless but they must be
of the same type. The result will of course always be dimensionless.
-}

atan2 :: RealFloat a => Quantity d a -> Quantity d a -> Dimensionless a
atan2 (Dimensional y) (Dimensional x) = Dimensional (Prelude.atan2 y x)

-- | A polymorphic 'Unit' which can be used in place of the coherent
-- SI base unit of any dimension. This allows polymorphic quantity
-- creation and destruction without exposing the 'Dimensional' constructor.
siUnit :: Num a => Unit d a
siUnit = Dimensional 1

{-
The only unit we will define in this module is 'one'.
-}

-- | The unit 'one' has dimension 'DOne' and is the base unit of dimensionless values. 
--
-- As detailed in 7.10 "Values of quantities expressed simply as numbers:
-- the unit one, symbol 1" of <#note1 [1]> the unit one generally does not
-- appear in expressions. However, for us it is necessary to use 'one'
-- as we would any other unit to perform the "boxing" of dimensionless values.
one :: Num a => Unit DOne a
one = siUnit

{- $constants
For convenience we define some constants for small integer values
that often show up in formulae. We also throw in 'pi' and 'tau' for
good measure.

-}

-- | The constant for zero is polymorphic, allowing
-- it to express zero Length or Capacitance or Velocity etc, in addition
-- to the dimensionless value zero.
_0 :: Num a => Quantity d a
_0 = 0 *~ siUnit

_1, _2, _3, _4, _5, _6, _7, _8, _9 :: (Num a) => Dimensionless a
_1 = 1 *~ one
_2 = 2 *~ one
_3 = 3 *~ one
_4 = 4 *~ one
_5 = 5 *~ one
_6 = 6 *~ one
_7 = 7 *~ one
_8 = 8 *~ one
_9 = 9 *~ one

pi :: Floating a => Dimensionless a
pi = Prelude.pi *~ one

-- | Twice 'pi'.
--
-- For background on 'tau' see http://tauday.com/tau-manifesto (but also
-- feel free to review http://www.thepimanifesto.com).
tau :: Floating a => Dimensionless a
tau = _2 * pi

{- $functor
We intentionally decline to provide a 'Functor' instance for 'Dimensional' because its use breaks the
abstraction of physical dimensions.

-}

-- | Maps over 'Unit's or 'Quantity's.
--
-- The caller is responsible for ensuring that the supplied function respects the dimensional abstraction.
-- This means that the function must preserve numerical values, or linearly scale them while preserving the origin.
dmap :: (a -> b) -> Dimensional v d a -> Dimensional v d b
dmap f (Dimensional x) = Dimensional (f x)

-- | Convenient conversion between numerical types while retaining dimensional information.
changeRep :: (Real a, Fractional b) => Dimensional v d a -> Dimensional v d b
changeRep = dmap realToFrac

{- $dimension-terms
To facilitate parsing and pretty-printing functions that may wish to operate on term-level representations of dimension,
we provide a means for converting from type-level dimensions to term-level dimensions.

-}

-- | A physical dimension, encoded as 7 integers, representing a factorization of the dimension into the
-- 7 SI base dimensions. By convention they are stored in the same order as in the 'Dimension' data kind.
data Dimension' = Dim' !Int !Int !Int !Int !Int !Int !Int deriving (Show,Eq,Ord)

-- | Dimensional values inhabit this class, which allows access to a term-level representation of their dimension.
class HasDimension a where 
  -- | Obtains a term-level representation of a value's dimension.
  dimension :: a -> Dimension'

-- | A KnownDimension is one for which we can construct a term-level representation.
-- Each validly constructed type of kind 'Dimension' has a 'KnownDimension' instance.
type KnownDimension (d :: Dimension) = HasDimension (Proxy d)

instance ( KnownNumType l
         , KnownNumType m
         , KnownNumType t
         , KnownNumType i
         , KnownNumType th
         , KnownNumType n
         , KnownNumType j
<<<<<<< HEAD
         ) => HasDimension (Proxy (Dim l m t i th n j))
=======
         ) => KnownDimension ('Dim l m t i th n j)
>>>>>>> e4080a6e
  where 
    dimension _ = Dim'
                (toNum (Proxy :: Proxy l))
                (toNum (Proxy :: Proxy m))
                (toNum (Proxy :: Proxy t))
                (toNum (Proxy :: Proxy i))
                (toNum (Proxy :: Proxy th))
                (toNum (Proxy :: Proxy n))
                (toNum (Proxy :: Proxy j))

instance (KnownDimension d) => HasDimension (Dimensional v d a) where
  dimension _ = dimension (Proxy :: Proxy d)

instance (KnownDimension d, Functor f) => HasDimension (f (Dimensional v d a)) where
  dimension _ = dimension (Proxy :: Proxy d)

{-
We will conclude by providing a reasonable 'Show' instance for
quantities. The “normalized” unit of the quantity is inferred
from its dimension.

We neglect units since it is unclear how to represent them
in a way that distinguishes them from quantities, or whether that is
even a requirement.
-}
instance (KnownDimension d, Show a) => Show (Quantity d a) where
      show q@(Dimensional x) = let powers = asList $ dimension q
                                   units = ["m", "kg", "s", "A", "K", "mol", "cd"]
                                   dims = concat $ zipWith dimUnit units powers
                               in show x ++ dims

{-
The helper function 'dimUnit' defined next conditions a 'String' (unit)
with an exponent, if appropriate.
-}
dimUnit :: String -> Int -> String
dimUnit u n = case n of
                0 -> ""
                1 -> " " ++ u
                n' -> " " ++ u ++ "^" ++ show n'

{-
The helper function asList converts a Dimension' value to a list of integers which may be easier to manipulate.
-}
asList :: Dimension' -> [Int]
asList (Dim' l m t i th n j) = [l, m, t, i, th, n, j]

-- | Applies a scale factor to a 'Unit'.
-- The 'prefix' function will be used by other modules to
-- define the SI prefixes and non-SI units.
-- 
-- Note that supplying zero as a scale factor is invalid, as the library relies
-- upon units forming a group under multiplication. We do not raise an 'error' because
-- doing so would require an additional 'Eq' context.
-- 
-- Supplying negative scale factors is allowed and handled gracefully, but is discouraged
-- on the grounds that it may be unexpected by other readers.
prefix :: Num a => a -> Unit d a -> Unit d a
prefix x (Dimensional y) = Dimensional (x Prelude.* y)<|MERGE_RESOLUTION|>--- conflicted
+++ resolved
@@ -714,11 +714,7 @@
          , KnownNumType th
          , KnownNumType n
          , KnownNumType j
-<<<<<<< HEAD
-         ) => HasDimension (Proxy (Dim l m t i th n j))
-=======
-         ) => KnownDimension ('Dim l m t i th n j)
->>>>>>> e4080a6e
+         ) => HasDimension (Proxy ('Dim l m t i th n j))
   where 
     dimension _ = Dim'
                 (toNum (Proxy :: Proxy l))
