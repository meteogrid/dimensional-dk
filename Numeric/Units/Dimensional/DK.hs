{-
Numeric.Dimensional -- Statically checked physical dimensions
Bjorn Buckwalter, bjorn.buckwalter@gmail.com
License: BSD3


= Summary =

In this module we provide data types for performing arithmetic with
physical quantities and units. Information about the physical
dimensions of the quantities/units is embedded in their types and
the validity of operations is verified by the type checker at compile
time. The boxing and unboxing of numerical values as quantities is
done by multiplication and division of units, of which an incomplete
set is provided.

We limit ourselves to "Newtonian" physics. We do not attempt to
accommodate relativistic physics in which e.g. addition of length
and time would be valid.

As far as possible and/or practical the conventions and guidelines
of NIST's "Guide for the Use of the International System of Units
(SI)" [1] are followed. Occasionally we will reference specific
sections from the guide and deviations will be explained.


= Disclaimer =

Merely an engineer, the author doubtlessly uses a language and
notation that makes mathematicians and physicist cringe. He does
not mind constructive criticism (or darcs patches).

The sets of functions and units defined herein are incomplete and
reflect only the author's needs to date. Again, patches are welcome.

The author has elected to keep the module detached from the standard(?)
Haskell library hierarchy. In part because the module name space
layout seems to be an open issue and in part because he is unsure
where to fit it in.


= Preliminaries =

This module requires GHC 7.8 or later. We utilize Data Kinds, TypeNats,
Closed Type Families, etc. Clients of the module are generally not
required to use these extensions.

Clients probably will want to use the NegativeLiterals extension.
-}

{-# LANGUAGE AutoDeriveTypeable #-}
{-# LANGUAGE DataKinds #-}
{-# LANGUAGE FlexibleContexts #-}
{-# LANGUAGE FlexibleInstances #-}
{-# LANGUAGE GeneralizedNewtypeDeriving #-}
{-# LANGUAGE KindSignatures #-}
{-# LANGUAGE ScopedTypeVariables #-}
{-# LANGUAGE TypeFamilies #-}
{-# LANGUAGE TypeOperators #-}

{- |
   Copyright  : Copyright (C) 2006-2014 Bjorn Buckwalter
   License    : BSD3

   Maintainer : bjorn.buckwalter@gmail.com
   Stability  : Stable
   Portability: GHC only?

Please refer to the literate Haskell code for documentation of both API
and implementation.
-}

module Numeric.Units.Dimensional.DK
      -- TODO discriminate exports, in particular Variants and Dims.
  where

import Prelude
  ( Show, Eq, Ord, Enum, Num, Fractional, Floating, RealFloat, Functor, fmap
  , (.), flip, show, (++), undefined, otherwise, (==), String, unwords
<<<<<<< HEAD
  , map, foldr, null, Integer, Int, ($), zipWith
=======
  , map, null, Integer, Int
>>>>>>> 1b726921
  )
import qualified Prelude
import Data.List (genericLength)
import Data.Maybe (Maybe (Just, Nothing), catMaybes)
import Numeric.NumType.DK
  ( NumType (P), (+)(), (-)()
  , NT, NP, Zero, Pos1, Pos2, pos2, Pos3, pos3
  , ToInteger, toNum
  )
import qualified Numeric.NumType.DK as N
<<<<<<< HEAD
import Data.Proxy (Proxy(..))
=======
import Data.Foldable (Foldable(foldr))
>>>>>>> 1b726921

{-
We will reuse the operators and function names from the Prelude.
To prevent unpleasant surprises we give operators the same fixity
as the Prelude.
-}

infixr 8  ^, ^+, ^/, **
infixl 7  *, /
infixl 6  +, -


{-
= Dimensional =

Our primary objective is to define a data type that can be used to
represent (while still differentiating between) units and quantities.
There are two reasons for consolidating units and quantities in one
data type. The first being to allow code reuse as they are largely
subject to the same operations. The second being that it allows
reuse of operators (and functions) between the two without resorting
to occasionally cumbersome type classes.

We call this data type 'Dimensional' to capture the notion that the
units and quantities it represents have physical dimensions.
-}

newtype Dimensional (v::Variant) (d::Dimension) a
      = Dimensional a deriving (Eq, Ord, Enum)

{-
The type variable 'a' is the only non-phantom type variable and
represents the numerical value of a quantity or the scale (w.r.t.
SI units) of a unit. For SI units the scale will always be 1. For
non-SI units the scale is the ratio of the unit to the SI unit with
the same physical dimension.

Since 'a' is the only non-phantom type we were able to define
'Dimensional' as a newtype, avoiding boxing at runtime.


= The variety 'v' of 'Dimensional' =

The phantom type variable v is used to distinguish between units
and quantities. It should be one of the following:
-}

data Variant = DUnit | DQuantity

{-
For convenience we define type synonyms for units and quantities.
-}

type Unit     = Dimensional DUnit
type Quantity = Dimensional DQuantity

{-
The relationship between (the value of) a 'Quantity', its numerical
value and its 'Unit' is described in 7.1 "Value and numerical value
of a quantity" of [1]. In short a 'Quantity' is the product of a
number and a 'Unit'. We define the '(*~)' operator as a convenient
way to declare quantities as such a product.
-}

(*~) :: Num a => a -> Unit d a -> Quantity d a
x *~ Dimensional y = Dimensional (x Prelude.* y)

{-
Conversely, the numerical value of a 'Quantity' is obtained by
dividing the 'Quantity' by its 'Unit' (any unit with the same
physical dimension). The '(/~)' operator provides a convenient way
of obtaining the numerical value of a quantity.
-}

(/~) :: Fractional a => Quantity d a -> Unit d a -> a
Dimensional x /~ Dimensional y = x Prelude./ y

{-
We give '*~' and '/~' the same fixity as '*' and '/' defined below.
Note that this necessitates the use of parenthesis when composing
units using '*' and '/', e.g. "1 *~ (meter / second)".
-}

infixl 7  *~, /~

{-

= The dimension 'd' of 'Dimensional' =

The phantom type variable d encompasses the physical dimension of
the 'Dimensional'. As detailed in [5] there are seven base dimensions,
which can be combined in integer powers to a given physical dimension.
We represent physical dimensions as the powers of the seven base
dimensions that make up the given dimension. The powers are represented
using NumTypes. For convenience we collect all seven base dimensions
in a data type 'Dim'.
-}

data Dimension = Dim NumType NumType NumType NumType NumType NumType NumType

{-
where the respective dimensions are represented by type variables
using the following convention.

    l  -- Length
    m  -- Mass
    t  -- Time
    i  -- Electric current
    th -- Thermodynamic temperature
    n  -- Amount of substance
    j  -- Luminous intensity

We could have chosen to provide type variables for the seven base
dimensions in 'Dimensional' instead of creating a new data type
'Dim'. However, that would have made any type signatures involving
'Dimensional' very cumbersome.  By encompassing the physical dimension
in a single type variable we can "hide" the cumbersome type arithmetic
behind convenient type classes as will be seen later.

Using our 'Dim' data type we define some type synonyms for convenience
and illustrative purposes. We start with the base dimensions.
-}

type DOne         = Dim Zero Zero Zero Zero Zero Zero Zero
type DLength      = Dim Pos1 Zero Zero Zero Zero Zero Zero
type DMass        = Dim Zero Pos1 Zero Zero Zero Zero Zero
type DTime        = Dim Zero Zero Pos1 Zero Zero Zero Zero
type DElectricCurrent          = Dim Zero Zero Zero Pos1 Zero Zero Zero
type DThermodynamicTemperature = Dim Zero Zero Zero Zero Pos1 Zero Zero
type DAmountOfSubstance        = Dim Zero Zero Zero Zero Zero Pos1 Zero
type DLuminousIntensity        = Dim Zero Zero Zero Zero Zero Zero Pos1

{-
Using the above type synonyms we can define type synonyms for
quantities of particular physical dimensions.

Quantities with the base dimensions.
-}

type Dimensionless            = Quantity DOne
type Length                   = Quantity DLength
type Mass                     = Quantity DMass
type Time                     = Quantity DTime
type ElectricCurrent          = Quantity DElectricCurrent
type ThermodynamicTemperature = Quantity DThermodynamicTemperature
type AmountOfSubstance        = Quantity DAmountOfSubstance
type LuminousIntensity        = Quantity DLuminousIntensity

{-

= Arithmetic on physical dimensions =

When performing arithmetic on units and quantities the arithmetics
must be applied to both the numerical values of the Dimensionals
but also to their physical dimensions. The type level arithmetic
on physical dimensions is governed by multi-parameter type classes
and functional dependences.

Multiplication of dimensions corresponds to adding of the base
dimensions' exponents.
-}

type family (a::Dimension) * (b::Dimension) where  -- constrain kinds??
  (Dim l  m  t  i  th  n  j) * (Dim l' m' t' i' th' n' j')
    = Dim (l + l') (m + m') (t + t') (i + i') (th + th') (n + n') (j + j')

{-
Division of dimensions corresponds to subtraction of the base
dimensions' exponents.
-}

type family (a::Dimension) / (d::Dimension) where
  (Dim l  m  t  i  th  n  j) / (Dim l' m' t' i' th' n' j')
    = Dim (l - l') (m - m') (t - t') (i - i') (th - th') (n - n') (j - j')

{-
We could provide the 'Mul' and 'Div' classes with full functional
dependencies but that would be of limited utility as there is no
obvious use for "backwards" type inference and would also limit
what we can achieve overlapping instances. (In particular, it breaks
the 'Extensible' module.)

We limit ourselves to integer powers of Dimensionals as fractional
powers make little physical sense. Since the value of the exponent
affects the type of the result the value of the exponent must be
visible to the type system, therefore we will generally represent
the exponent with a 'NumType'.

Powers of dimensions corresponds to multiplication of the base
dimensions' exponents by the exponent.
-}

type family (d::Dimension) ^ (x::NumType) where
  (Dim l  m  t  i  th  n  j) ^ x
    = Dim (l N.* x) (m N.* x) (t N.* x) (i N.* x) (th N.* x) (n N.* x) (j N.* x)

{-
Roots of dimensions corresponds to division of the base dimensions'
exponents by order(?) of the root.
-}

type family Root (d::Dimension) (x::NumType) where
  Root (Dim l  m  t  i  th  n  j) x
    = Dim (l N./ x) (m N./ x) (t N./ x) (i N./ x) (th N./ x) (n N./ x) (j N./ x)

{-

= Arithmetic on units and quantities =

Thanks to the arithmetic on physical dimensions having been sorted
out separately a lot of the arithmetic on Dimensionals is straight
forward. In particular the type signatures are much simplified.

Multiplication, division and powers apply to both units and quantities.
-}

(*) :: Num a
    => Dimensional v d a -> Dimensional v d' a -> Dimensional v (d * d') a
Dimensional x * Dimensional y = Dimensional (x Prelude.* y)

(/) :: Fractional a
    => Dimensional v d a -> Dimensional v d' a -> Dimensional v (d / d') a
Dimensional x / Dimensional y = Dimensional (x Prelude./ y)

(^) :: (ToInteger (NT i), Fractional a)
    => Dimensional v d a -> NT i -> Dimensional v (d ^ i) a
Dimensional x ^ n = Dimensional (x Prelude.^^ (toNum n :: Integer))

{-
In the unlikely case someone needs to use this library with
non-fractional numbers we provide the alternative power operator
'^+' that is restricted to positive exponents.
-}

(^+) :: (ToInteger (NP n), Num a)
     => Dimensional v d a -> NP n -> Dimensional v (d ^ P n) a
Dimensional x ^+ n = Dimensional (x Prelude.^ (toNum n :: Integer))

{-
A special case is that dimensionless quantities are not restricted
to integer exponents. This is accommodated by the '**' operator
defined later.


= Quantity operations =

Some additional operations obviously only make sense for quantities.
Of these, negation, addition and subtraction are particularly simple
as they are done in a single physical dimension.
-}

negate :: (Num a) => Quantity d a -> Quantity d a
negate (Dimensional x) = Dimensional (Prelude.negate x)

(+) :: (Num a) => Quantity d a -> Quantity d a -> Quantity d a
Dimensional x + Dimensional y = Dimensional (x Prelude.+ y)

(-) :: (Num a) => Quantity d a -> Quantity d a -> Quantity d a
x - y = x + negate y

{-
Absolute value.
-}

abs :: (Num a) => Quantity d a -> Quantity d a
abs (Dimensional x) = Dimensional (Prelude.abs x)

{-
Roots of arbitrary (integral) degree. Appears to occasionally be useful
for units as well as quantities.
-}

nroot :: (Floating a, ToInteger (NT n))
      => NT n -> Dimensional v d a -> Dimensional v (Root d n) a
nroot n (Dimensional x) = Dimensional (x Prelude.** (1 Prelude./ N.toNum n))

{-
We provide short-hands for the square and cubic roots.
-}

sqrt :: Floating a => Dimensional v d a -> Dimensional v (Root d Pos2) a
sqrt = nroot pos2
cbrt :: Floating a => Dimensional v d a -> Dimensional v (Root d Pos3) a
cbrt = nroot pos3

{-
We also provide an operator alternative to nroot for those that
prefer such.
-}

(^/) :: (ToInteger (NT n), Floating a)
     => Dimensional v d a -> NT n -> Dimensional v (Root d n) a
(^/) = flip nroot

{-

= List functions =

Here we define operators and functions to make working with homogenuous
lists of dimensionals more convenient.

We define two convenience operators for applying units to all
elements of a functor (e.g. a list).
-}

(*~~) :: (Functor f, Num a) => f a -> Unit d a -> f (Quantity d a)
xs *~~ u = fmap (*~ u) xs

(/~~) :: (Functor f, Fractional a) => f (Quantity d a) -> Unit d a -> f a
xs /~~ u = fmap (/~ u) xs

infixl 7  *~~, /~~

{-
The sum of all elements in a list.
-}

sum :: (Num a, Foldable f) => f (Quantity d a) -> Quantity d a
sum = foldr (+) _0

{-
The arithmetic mean of all elements in a list.
-}

mean :: forall a d f.(Fractional a, Foldable f) => f (Quantity d a) -> Quantity d a
mean = div . foldr f (_0 :: Quantity d a, 0 :: Int)
     where
       f val (accum, count) = (accum + val, count Prelude.+ 1)
       div (Dimensional accum, count) = Dimensional (accum Prelude./ (Prelude.fromIntegral count))

{-
The length of the list as a 'Dimensionless'. This can be useful for
purposes of e.g. calculating averages.
-}

dimensionlessLength :: Num a => [Dimensional v d a] -> Dimensionless a
dimensionlessLength = Dimensional . genericLength

{-

= Dimensionless =

For dimensionless quantities pretty much any operation is applicable.
We provide this freedom by making 'Dimensionless' an instance of
'Functor'.
-}

instance Functor Dimensionless where
  fmap f (Dimensional x) = Dimensional (f x)

{-
We continue by defining elementary functions on 'Dimensionless'
that may be obviously useful.
-}

exp, log, sin, cos, tan, asin, acos, atan, sinh, cosh, tanh, asinh, acosh, atanh
  :: (Floating a) => Dimensionless a -> Dimensionless a
exp   = fmap Prelude.exp
log   = fmap Prelude.log
sin   = fmap Prelude.sin
cos   = fmap Prelude.cos
tan   = fmap Prelude.tan
asin  = fmap Prelude.asin
acos  = fmap Prelude.acos
atan  = fmap Prelude.atan
sinh  = fmap Prelude.sinh
cosh  = fmap Prelude.cosh
tanh  = fmap Prelude.tanh
asinh = fmap Prelude.asinh
acosh = fmap Prelude.acosh
atanh = fmap Prelude.atanh

(**) :: (Floating a)
     => Dimensionless a -> Dimensionless a -> Dimensionless a
Dimensional x ** Dimensional y = Dimensional (x Prelude.** y)

{-
For 'atan2' the operands need not be dimensionless but they must be
of the same type. The result will of course always be dimensionless.
-}

atan2 :: (RealFloat a)
      => Quantity d a -> Quantity d a -> Dimensionless a
atan2 (Dimensional y) (Dimensional x) = Dimensional (Prelude.atan2 y x)

{-
The only unit we will define in this module is 'one'. The unit one
has dimension one and is the base unit of dimensionless values. As
detailed in 7.10 "Values of quantities expressed simply as numbers:
the unit one, symbol 1" of [1] the unit one generally does not
appear in expressions. However, for us it is necessary to use 'one'
as we would any other unit to perform the "boxing" of dimensionless
values.
-}

one :: Num a => Unit DOne a
one = Dimensional 1

{-
For convenience we define some constants for small integer values
that often show up in formulae. We also throw in 'pi' and 'tau' for
good measure.

The constant for zero is polymorphic as proposed by Douglas McClean
(http://code.google.com/p/dimensional/issues/detail?id=39) allowing
it to express zero Length or Capacitance or Velocity etc, in addition
to the dimensionless value zero.
-}

_0 :: (Num a) => Quantity d a
_0 = Dimensional 0

_1, _2, _3, _4, _5, _6, _7, _8, _9 :: (Num a) => Dimensionless a
_1 = 1 *~ one
_2 = 2 *~ one
_3 = 3 *~ one
_4 = 4 *~ one
_5 = 5 *~ one
_6 = 6 *~ one
_7 = 7 *~ one
_8 = 8 *~ one
_9 = 9 *~ one

{-
For background on 'tau' see http://tauday.com/tau-manifesto (but also
feel free to review http://www.thepimanifesto.com).
-}

pi, tau :: (Floating a) => Dimensionless a
pi = Prelude.pi *~ one
tau = _2 * pi

{-

= Term Level Representation of Dimensions =

To facilitate parsing and pretty-printing functions that may wish to operate on term-level representations of dimension,
we provide a means for converting from type-level dimensions to term-level dimensions.

At the term level, Dimension' encodes a dimension as 7 integers, representing a factorization of the dimension into the
7 SI base dimensions.

-}

data Dimension' = Dim' Int Int Int Int Int Int Int
  deriving (Show,Eq,Ord)

toSIBasis :: forall l m t i th n j.
             (ToInteger (NT l),
              ToInteger (NT m),
              ToInteger (NT t),
              ToInteger (NT i),
              ToInteger (NT th),
              ToInteger (NT n),
              ToInteger (NT j))
          => Proxy (Dim l m t i th n j) -> Dimension'
toSIBasis _ = Dim'
                (toNum (undefined :: NT l))
                (toNum (undefined :: NT m))
                (toNum (undefined :: NT t))
                (toNum (undefined :: NT i))
                (toNum (undefined :: NT th))
                (toNum (undefined :: NT n))
                (toNum (undefined :: NT j))

getSIBasis :: forall v a l m t i th n j d.
             (ToInteger (NT l),
              ToInteger (NT m),
              ToInteger (NT t),
              ToInteger (NT i),
              ToInteger (NT th),
              ToInteger (NT n),
              ToInteger (NT j),
              d ~ Dim l m t i th n j)
           => Dimensional v d a -> Dimension'
getSIBasis _ = toSIBasis (Proxy :: Proxy d)

{-

= Instances of 'Show' =

We will conclude by providing a reasonable 'Show' instance for
quantities. We neglect units since it is unclear how to represent them
in a way that distinguishes them from quantities, or whether that is
even a requirement.
-}

instance ( ToInteger (NT l)
         , ToInteger (NT m)
         , ToInteger (NT t)
         , ToInteger (NT i)
         , ToInteger (NT th)
         , ToInteger (NT n)
         , ToInteger (NT j)
         , Show a) =>
  Show (Quantity (Dim l m t i th n j) a)
    where
      show q@(Dimensional x) = let powers = asList $ getSIBasis q
                                   units = ["m", "kg", "s", "A", "K", "mol", "cd"]
                                   dims = zipWith dimUnit units powers
                                   unit = unwords $ ("" : catMaybes dims)
                               in show x ++ unit

{-
The above implementation of 'show' relies on the dimension 'd' being an
instance of 'Show'. The "normalized" unit of the quantity can be inferred
from its dimension.
-}


{-
The helper function 'dimUnit' defined next conditions a 'String' (unit)
with an exponent, if appropriate. The reason we define 'dimUnit' at the
top-level rather than in the where-clause is that it may be useful for
users of the 'Extensible' module.
-}

dimUnit :: String -> Int -> Maybe String
dimUnit u n = case n of
                0 -> Nothing
                1 -> Just u
                n -> Just (u ++ "^" ++ show n)

{-
The helper function asList converts a Dimension' value to a list of integers which may be easier to manipulate.
-}

asList :: Dimension' -> [Int]
asList (Dim' l m t i th n j) = [l, m, t, i, th, n, j]

{-

= The 'prefix' function =

We will define a 'prefix' function which applies a scale factor to
a unit. The 'prefix' function will be used by other modules to
define the SI prefixes and non-SI units.
-}

prefix :: (Num a) => a -> Unit d a -> Unit d a
prefix x (Dimensional y) = Dimensional (x Prelude.* y)

{-

= Conclusion and usage =

We have defined operators and units that allow us to define and
work with physical quantities. A physical quantity is defined by
multiplying a number with a unit (the type signature is optional).

] v :: Velocity Prelude.Double
] v = 90 *~ (kilo meter / hour)

It follows naturally that the numerical value of a quantity is
obtained by division by a unit.

] numval :: Prelude.Double
] numval = v /~ (meter / second)

The notion of a quantity as the product of a numerical value and a
unit is supported by 7.1 "Value and numerical value of a quantity" of
[1]. While the above syntax is fairly natural it is unfortunate that
it must violate a number of the guidelines in [1], in particular 9.3
"Spelling unit names with prefixes", 9.4 "Spelling unit names obtained
by multiplication", 9.5 "Spelling unit names obtained by division".

As a more elaborate example of how to use the module we define a
function for calculating the escape velocity of a celestial body
[2].

] escapeVelocity :: (Floating a) => Mass a -> Length a -> Velocity a
] escapeVelocity m r = sqrt (two * g * m / r)
]   where
]       two = 2 *~ one
]       g = 6.6720e-11 *~ (newton * meter ^ pos2 / kilo gram ^ pos2)

The following is an example GHC session where the above function
is used to calculate the escape velocity of Earth in kilometer per
second.

  *Numeric.Dimensional> :set +t
  *Numeric.Dimensional> let me = 5.9742e24 *~ kilo gram -- Mass of Earth.
  me :: Quantity DMass GHC.Float.Double
  *Numeric.Dimensional> let re = 6372.792 *~ kilo meter -- Mean radius of Earth.
  re :: Quantity DLength GHC.Float.Double
  *Numeric.Dimensional> let ve = escapeVelocity me re   -- Escape velocity of Earth.
  ve :: Velocity GHC.Float.Double
  *Numeric.Dimensional> ve /~ (kilo meter / second)
  11.184537332296259
  it :: GHC.Float.Double

For completeness we should also show an example of the error messages
we will get from GHC when performing invalid arithmetic. In the
best case GHC will be able to use the type synonyms we have defined
in its error messages.

] x = 1 *~ meter + 1 *~ second

    Couldn't match expected type `Pos1' against inferred type `Zero'
      Expected type: Unit DLength t
      Inferred type: Unit DTime a
    In the second argument of `(*~)', namely `second'
    In the second argument of `(+)', namely `1 *~ second'

In other cases the error messages aren't very friendly.

] x = 1 *~ meter / (1 *~ second) + 1 *~ kilo gram

    Couldn't match expected type `Zero'
           against inferred type `Neg Zero'
    When using functional dependencies to combine
      Sub Zero (Pos Zero) (Neg Zero),
        arising from use of `/' at Numeric/Dimensional.lhs:425:9-20
      Sub Zero (Pos Zero) Zero,
        arising from use of `/' at Numeric/Dimensional.lhs:532:5-30

It is the author's experience that the usefullness of the compiler
error messages is more often than not limited to pinpointing the
location of errors.


= Future work =

While there is an insane amount of units in use around the world
it is reasonable to provide at least all SI units. Units outside
of SI will most likely be added on an as-needed basis.

There are also plenty of elementary functions to add. The 'Floating'
class can be used as reference.

Another useful addition would be decent 'Show' and 'Read' instances.
The 'show' implementation could output the numerical value and the
unit expressed in (base?) SI units, along the lines of:

] instance (Fractional a, Show a) => Show (Length a)
]   where show x = show (x /~ meter) ++ " m"

Additional functions could be provided for "showing" with any unit
and prefix.  The 'read' implementation should be able to read values
with any unit and prefix. It is not clear to the author how to best
implement these.

Additional physics models could be implemented. See [3] for ideas.


= Related work =

Henning Thielemann numeric prelude has a physical units library,
however, checking of dimensions is dynamic rather than static.
Aaron Denney has created a toy example of statically checked
physical dimensions covering only length and time. HaskellWiki
has pointers [4] to these.

Also see Samuel Hoffstaetter's blog post [5] which uses techniques
similar to this library.

Libraries with similar functionality exist for other programming
languages and may serve as inspiration. The author has found the
Java library JScience [6] and the Fortress programming language [7]
particularly noteworthy.


= References =

[1] http://physics.nist.gov/Pubs/SP811/
[2] http://en.wikipedia.org/wiki/Escape_velocity
[3] http://jscience.org/api/org/jscience/physics/models/package-summary.html
[4] http://www.haskell.org/haskellwiki/Physical_units
[5] http://liftm.wordpress.com/2007/06/03/scientificdimension-type-arithmetic-and-physical-units-in-haskell/
[6] http://jscience.org/
[7] http://research.sun.com/projects/plrg/fortress.pdf

-}<|MERGE_RESOLUTION|>--- conflicted
+++ resolved
@@ -77,11 +77,7 @@
 import Prelude
   ( Show, Eq, Ord, Enum, Num, Fractional, Floating, RealFloat, Functor, fmap
   , (.), flip, show, (++), undefined, otherwise, (==), String, unwords
-<<<<<<< HEAD
-  , map, foldr, null, Integer, Int, ($), zipWith
-=======
-  , map, null, Integer, Int
->>>>>>> 1b726921
+  , map, null, Integer, Int, ($), zipWith
   )
 import qualified Prelude
 import Data.List (genericLength)
@@ -92,11 +88,8 @@
   , ToInteger, toNum
   )
 import qualified Numeric.NumType.DK as N
-<<<<<<< HEAD
 import Data.Proxy (Proxy(..))
-=======
 import Data.Foldable (Foldable(foldr))
->>>>>>> 1b726921
 
 {-
 We will reuse the operators and function names from the Prelude.
