{-# OPTIONS_HADDOCK show-extensions #-}

{-# LANGUAGE AutoDeriveTypeable #-}
{-# LANGUAGE DataKinds #-}
{-# LANGUAGE DeriveDataTypeable #-}
{-# LANGUAGE FlexibleContexts #-}
{-# LANGUAGE FlexibleInstances #-}
{-# LANGUAGE GeneralizedNewtypeDeriving #-}
{-# LANGUAGE KindSignatures #-}
{-# LANGUAGE RankNTypes #-}
{-# LANGUAGE RoleAnnotations #-}
{-# LANGUAGE ScopedTypeVariables #-}
{-# LANGUAGE StandaloneDeriving #-}
{-# LANGUAGE TypeFamilies #-}
{-# LANGUAGE TypeOperators #-}

{- |
   Copyright  : Copyright (C) 2006-2014 Bjorn Buckwalter
   License    : BSD3

   Maintainer : bjorn.buckwalter@gmail.com
   Stability  : Stable
   Portability: GHC only

= Summary

In this module we provide data types for performing arithmetic with
physical quantities and units. Information about the physical
dimensions of the quantities/units is embedded in their types and
the validity of operations is verified by the type checker at compile
time. The boxing and unboxing of numerical values as quantities is
done by multiplication and division of units, of which an incomplete
set is provided.

We limit ourselves to \"Newtonian\" physics. We do not attempt to
accommodate relativistic physics in which e.g. addition of length
and time would be valid.

As far as possible and/or practical the conventions and guidelines
of NIST's "Guide for the Use of the International System of Units
(SI)" <#note1 [1]> are followed. Occasionally we will reference specific
sections from the guide and deviations will be explained.

== Disclaimer

Merely an engineer, the author doubtlessly uses a language and
notation that makes mathematicians and physicist cringe. He does
not mind constructive criticism (or darcs patches).

The sets of functions and units defined herein are incomplete and
reflect only the author's needs to date. Again, patches are welcome.

= Usage

== Preliminaries

This module requires GHC 7.8 or later. We utilize Data Kinds, TypeNats,
Closed Type Families, etc. Clients of the module are generally not
required to use these extensions.

Clients probably will want to use the NegativeLiterals extension.

== Examples

We have defined operators and units that allow us to define and
work with physical quantities. A physical quantity is defined by
multiplying a number with a unit (the type signature is optional).

> v :: Velocity Prelude.Double
> v = 90 *~ (kilo meter / hour)

It follows naturally that the numerical value of a quantity is
obtained by division by a unit.

> numval :: Prelude.Double
> numval = v /~ (meter / second)

The notion of a quantity as the product of a numerical value and a
unit is supported by 7.1 "Value and numerical value of a quantity" of
<#note1 [1]>. While the above syntax is fairly natural it is unfortunate that
it must violate a number of the guidelines in <#note1 [1]>, in particular 9.3
"Spelling unit names with prefixes", 9.4 "Spelling unit names obtained
by multiplication", 9.5 "Spelling unit names obtained by division".

As a more elaborate example of how to use the module we define a
function for calculating the escape velocity of a celestial body
<#note2 [2]>.

> escapeVelocity :: (Floating a) => Mass a -> Length a -> Velocity a
> escapeVelocity m r = sqrt (two * g * m / r)
>   where
>       two = 2 *~ one
>       g = 6.6720e-11 *~ (newton * meter ^ pos2 / kilo gram ^ pos2)

The following is an example GHC session where the above function
is used to calculate the escape velocity of Earth in kilometer per
second.

>>> :set +t
>>> let me = 5.9742e24 *~ kilo gram -- Mass of Earth.
me :: Quantity DMass GHC.Float.Double
>>> let re = 6372.792 *~ kilo meter -- Mean radius of Earth.
re :: Quantity DLength GHC.Float.Double
>>> let ve = escapeVelocity me re   -- Escape velocity of Earth.
ve :: Velocity GHC.Float.Double
>>> ve /~ (kilo meter / second)
11.184537332296259
it :: GHC.Float.Double

For completeness we should also show an example of the error messages
we will get from GHC when performing invalid arithmetic. In the
best case GHC will be able to use the type synonyms we have defined
in its error messages.

>>> x = 1 *~ meter + 1 *~ second
Couldn't match expected type `Pos1' against inferred type `Zero'
    Expected type: Unit DLength t
    Inferred type: Unit DTime a
  In the second argument of `(*~)', namely `second'
  In the second argument of `(+)', namely `1 *~ second'

In other cases the error messages aren't very friendly.

>>> x = 1 *~ meter / (1 *~ second) + 1 *~ kilo gram
Couldn't match expected type `Zero'
    against inferred type `Neg Zero'
  When using functional dependencies to combine
    Sub Zero (Pos Zero) (Neg Zero),
      arising from use of `/' at ...
    Sub Zero (Pos Zero) Zero,
      arising from use of `/' at ...

It is the author's experience that the usefullness of the compiler
error messages is more often than not limited to pinpointing the
location of errors.

= Notes

== Future work

While there is an insane amount of units in use around the world
it is reasonable to provide at least all SI units. Units outside
of SI will most likely be added on an as-needed basis.

There are also plenty of elementary functions to add. The 'Floating'
class can be used as reference.

Another useful addition would be decent 'Show' and 'Read' instances.
The 'show' implementation could output the numerical value and the
unit expressed in (base?) SI units, along the lines of:

> instance (Fractional a, Show a) => Show (Length a)
>   where show x = show (x /~ meter) ++ " m"

Additional functions could be provided for "showing" with any unit
and prefix.  The 'read' implementation should be able to read values
with any unit and prefix. It is not clear to the author how to best
implement these.

Additional physics models could be implemented. See <#note3 [3]> for ideas.

== Related work

Henning Thielemann numeric prelude has a physical units library,
however, checking of dimensions is dynamic rather than static.
Aaron Denney has created a toy example of statically checked
physical dimensions covering only length and time. HaskellWiki
has pointers <#note4 [4]> to these.

Also see Samuel Hoffstaetter's blog post <#note5 [5]> which uses techniques
similar to this library.

Libraries with similar functionality exist for other programming
languages and may serve as inspiration. The author has found the
Java library JScience <#note6 [6]> and the Fortress programming language <#note7 [7]>
particularly noteworthy.

== References

1. #note1# http://physics.nist.gov/Pubs/SP811/
2. #note2# http://en.wikipedia.org/wiki/Escape_velocity
3. #note3# http://jscience.org/api/org/jscience/physics/models/package-summary.html
4. #note4# http://www.haskell.org/haskellwiki/Physical_units
5. #note5# http://liftm.wordpress.com/2007/06/03/scientificdimension-type-arithmetic-and-physical-units-in-haskell/
6. #note6# http://jscience.org/
7. #note7# http://research.sun.com/projects/plrg/fortress.pdf

-}

module Numeric.Units.Dimensional.DK
  ( 
    -- * Types
    -- $types
    Dimensional,
    Unit, Quantity,
    Metricality(..),
    -- * Physical Dimensions
    -- $dimensions
    Dimension (Dim),
    -- ** Dimension Arithmetic
    -- $dimension-arithmetic
    type (*), type (/), type (^), Root, Recip,
    -- ** Term Level Representation of Dimensions
    -- $dimension-terms
    Dimension' (Dim'), HasDimension(..), KnownDimension,
    -- * Dimensional Arithmetic
    (*~), (/~),
    (^), (^/), (**), (*), (/), (+), (-),
    negate, abs, nroot, sqrt, cbrt,
    -- ** Transcendental Functions
    exp, log, sin, cos, tan, asin, acos, atan, sinh, cosh, tanh, asinh, acosh, atanh, atan2,
    -- ** Operations on Collections
    -- $collections
    (*~~), (/~~), sum, mean, dimensionlessLength,
    -- * Dimension Synonyms
    -- $dimension-synonyms
    DOne, DLength, DMass, DTime, DElectricCurrent, DThermodynamicTemperature, DAmountOfSubstance, DLuminousIntensity,
    -- * Quantity Synonyms
    -- $quantity-synonyms
    Dimensionless, Length, Mass, Time, ElectricCurrent, ThermodynamicTemperature, AmountOfSubstance, LuminousIntensity,
    -- * Constants
    -- $constants
    _0, _1, _2, _3, _4, _5, _6, _7, _8, _9, pi, tau,
    -- * Constructing Units
    siUnit, one, composite, name, prefix,
    -- * Pretty Printing
    showIn,
    -- * On 'Functor', and Conversion Between Number Representations
    -- $functor
    dmap, changeRep,
  )
  where

import Prelude
  ( Show, Eq(..), Ord, Enum, Num, Fractional, Floating, Real, RealFloat, Functor, fmap
  , (.), flip, show, (++), fromIntegral
  , Int, ($), zip, uncurry, realToFrac, otherwise, String
  )
import qualified Prelude
import Numeric.NumType.DK.Integers
  ( TypeInt (Pos2, Pos3)
  , pos2, pos3
  , KnownTypeInt, toNum
  )
import Data.Dynamic
import Data.Foldable (Foldable(foldr, foldl'))
import Data.Maybe
import Data.Monoid (Monoid(..))
import Numeric.Units.Dimensional.DK.Dimensions
import Numeric.Units.Dimensional.DK.UnitNames hiding ((*), (/), (^))
import qualified Numeric.Units.Dimensional.DK.UnitNames.Internal as Name
import Numeric.Units.Dimensional.DK.Variants hiding (type (*))
import qualified Numeric.Units.Dimensional.DK.Variants as V

{-
We will reuse the operators and function names from the Prelude.
To prevent unpleasant surprises we give operators the same fixity
as the Prelude.
-}

infixr 8  ^, ^/, **
infixl 7  *, /
infixl 6  +, -


{- $types
Our primary objective is to define a data type that can be used to
represent (while still differentiating between) units and quantities.
There are two reasons for consolidating units and quantities in one
data type. The first being to allow code reuse as they are largely
subject to the same operations. The second being that it allows
reuse of operators (and functions) between the two without resorting
to occasionally cumbersome type classes.

The relationship between (the value of) a 'Quantity', its numerical
value and its 'Unit' is described in 7.1 "Value and numerical value
of a quantity" of <#note1 [1]>. In short a 'Quantity' is the product of a
number and a 'Unit'. We define the '(*~)' operator as a convenient
way to declare quantities as such a product.

-}

-- | A physical quantity or unit.
--
-- We call this data type 'Dimensional' to capture the notion that the
-- units and quantities it represents have physical dimensions.
-- 
-- The type variable 'a' is the only non-phantom type variable and
-- represents the numerical value of a quantity or the scale (w.r.t.
-- SI units) of a unit. For SI units the scale will always be 1. For
-- non-SI units the scale is the ratio of the unit to the SI unit with
-- the same physical dimension.
--
-- Since 'a' is the only non-phantom type we were able to define
-- 'Dimensional' as a newtype, avoiding boxing at runtime.
class KnownVariant (v :: Variant) where
  -- | A dimensional value, either a 'Quantity' or a 'Unit', parameterized by its 'Dimension' and representation.
  data Dimensional v :: Dimension -> * -> *
  extractValue :: Dimensional v d a -> a
  extractName :: Dimensional v d a -> Maybe AnyUnitName
  injectValue :: (Maybe AnyUnitName) -> a -> Dimensional v d a
  -- | Maps over the underlying representation of a dimensional value.
  -- The caller is responsible for ensuring that the supplied function respects the dimensional abstraction.
  -- This means that the function must preserve numerical values, or linearly scale them while preserving the origin.
  dmap :: (a1 -> a2) -> Dimensional v d a1 -> Dimensional v d a2

deriving instance Typeable Dimensional

instance KnownVariant 'DQuantity where
  newtype Dimensional 'DQuantity d a = Quantity' a
    deriving (Eq, Ord, Enum)
  extractValue (Quantity' x) = x
  extractName _ = Nothing
  injectValue _ x = Quantity' x
  dmap f (Quantity' x) = Quantity' (f x)

instance (Typeable m) => KnownVariant ('DUnit m) where
  data Dimensional ('DUnit m) d a = Unit' (UnitName m) a
  extractValue (Unit' _ x) = x
  extractName (Unit' n _) = Just $ AnyUnitName n
  injectValue (Just (AnyUnitName n)) x = let n' = fromDynamic $ toDyn n
                                         in case n' of
                                            Just n'' -> Unit' n'' x
                                            _        -> Prelude.error "Shouldn't be reachable. Needed a metric name but got a non-metric one."
  injectValue _        _ = Prelude.error "Shouldn't be reachable. Needed to name a quantity."
  dmap f (Unit' n x) = Unit' n (f x)

-- | A unit of measurement.
type Unit (m :: Metricality) = Dimensional ('DUnit m)

-- | A dimensional quantity.
type Quantity = Dimensional 'DQuantity

name :: Unit m d a -> UnitName m
name (Unit' n _) = n

-- Operates on a dimensional value using a unary operation on values, possibly yielding a Unit.
liftUntyped :: (KnownVariant v, KnownVariant (Weaken v)) => (a -> a) -> UnitNameTransformer -> (Dimensional v d1 a) -> (Dimensional (Weaken v) d2 a)
liftUntyped f nt x = let x' = extractValue x
                         n = extractName x
                         n' = nt n
                      in injectValue n' (f x')

-- Operates on a dimensional value using a unary operation on values, yielding a Quantity.
liftUntypedQ :: (KnownVariant v) => (a -> a) -> Dimensional v d1 a -> Quantity d2 a
liftUntypedQ f x = let x' = extractValue x
                    in Quantity' (f x')

-- Combines two dimensional values using a binary operation on values, possibly yielding a Unit.
liftUntyped2 :: (KnownVariant v1, KnownVariant v2, KnownVariant (v1 V.* v2)) => (a -> a -> a) -> UnitNameTransformer2 -> Dimensional v1 d1 a -> Dimensional v2 d2 a -> Dimensional (v1 V.* v2) d3 a
liftUntyped2 f nt x1 x2 = let x1' = extractValue x1
                              x2' = extractValue x2
                              n1 = extractName x1
                              n2 = extractName x2
                              n' = nt n1 n2
                        in injectValue n' (f x1' x2') 

-- Combines two dimensional values using a binary operation on values, yielding a Quantity.
liftUntyped2Q :: (KnownVariant v1, KnownVariant v2) => (a -> a -> a) -> Dimensional v1 d1 a -> Dimensional v2 d2 a -> Quantity d3 a
liftUntyped2Q f x1 x2 = let x1' = extractValue x1
                            x2' = extractValue x2
                         in Quantity' (f x1' x2') 

-- | Forms a 'Quantity' by multipliying a number and a unit.
(*~) :: Num a => a -> Unit m d a -> Quantity d a
x *~ (Unit' _ y) = Quantity' (x Prelude.* y)

-- | Divides a 'Quantity' by a 'Unit' of the same physical dimension, obtaining the
-- numerical value of the quantity expressed in that unit.
(/~) :: Fractional a => Quantity d a -> Unit m d a -> a
(Quantity' x) /~ (Unit' _ y) = (x Prelude./ y)

{-
We give '*~' and '/~' the same fixity as '*' and '/' defined below.
Note that this necessitates the use of parenthesis when composing
units using '*' and '/', e.g. "1 *~ (meter / second)".
-}

infixl 7  *~, /~

{- $dimensions
The phantom type variable d encompasses the physical dimension of
a 'Dimensional'. As detailed in <#note5 [5]> there are seven base dimensions,
which can be combined in integer powers to a given physical dimension.
We represent physical dimensions as the powers of the seven base
dimensions that make up the given dimension. The powers are represented
using NumTypes. For convenience we collect all seven base dimensions
in a data kind 'Dimension'.

We could have chosen to provide type variables for the seven base
dimensions in 'Dimensional' instead of creating a new data kind
'Dimension'. However, that would have made any type signatures involving
'Dimensional' very cumbersome.  By encompassing the physical dimension
in a single type variable we can "hide" the cumbersome type arithmetic
behind convenient type classes as will be seen later.

-}

{- $dimension-synonyms
Using our 'Dimension' data kind we define some type synonyms for convenience.
We start with the base dimensions, others can be found in "Numeric.Units.Dimensional.DK.Quantities".

-}

{- $quantity-synonyms
Using the above type synonyms we can define type synonyms for
quantities of particular physical dimensions.

Again we limit ourselves to the base dimensions, others can be found in "Numeric.Units.Dimensional.DK.Quantities".

-}

type Dimensionless            = Quantity DOne
type Length                   = Quantity DLength
type Mass                     = Quantity DMass
type Time                     = Quantity DTime
type ElectricCurrent          = Quantity DElectricCurrent
type ThermodynamicTemperature = Quantity DThermodynamicTemperature
type AmountOfSubstance        = Quantity DAmountOfSubstance
type LuminousIntensity        = Quantity DLuminousIntensity

{- $dimension-arithmetic
When performing arithmetic on units and quantities the arithmetics
must be applied to both the numerical values of the Dimensionals
but also to their physical dimensions. The type level arithmetic
on physical dimensions is governed by closed type families expressed
as type operators.

We could provide the 'Mul' and 'Div' classes with full functional
dependencies but that would be of limited utility as there is no
obvious use for "backwards" type inference and would also limit
what we can achieve overlapping instances. (In particular, it breaks
the 'Extensible' module.)

-}

{-
= Arithmetic on units and quantities =

Thanks to the arithmetic on physical dimensions having been sorted
out separately a lot of the arithmetic on Dimensionals is straight
forward. In particular the type signatures are much simplified.

Multiplication, division and powers apply to both units and quantities.
-}

-- | Multiplies two 'Quantity's or two 'Unit's.
--
-- The intimidating type signature captures the similarity between these operations
-- and ensures that composite 'Unit's are 'NonMetric'.
(*) :: (KnownVariant v1, KnownVariant v2, KnownVariant (v1 V.* v2), Num a) => Dimensional v1 d1 a -> Dimensional v2 d2 a -> Dimensional (v1 V.* v2) (d1 * d2) a
(*) = liftUntyped2 (Prelude.*) (Name.product')

-- | Divides one 'Quantity' by another or one 'Unit' by another.
--
-- The intimidating type signature captures the similarity between these operations
-- and ensures that composite 'Unit's are 'NotPrefixable'.
(/) :: (KnownVariant v1, KnownVariant v2, KnownVariant (v1 V.* v2), Fractional a) => Dimensional v1 d1 a -> Dimensional v2 d2 a -> Dimensional (v1 V.* v2) (d1 / d2) a
(/) = liftUntyped2 (Prelude./) (Name.quotient')

<<<<<<< HEAD
-- | Raises a 'Quantity' or 'Unit' to an integer power.
--
-- The intimidating type signature captures the similarity between these operations
-- and ensures that composite 'Unit's are 'NotPrefixable'.
(^) :: (Fractional a, KnownNumType i, KnownVariant v, KnownVariant (Weaken v))
    => Dimensional v d1 a -> Proxy i -> Dimensional (Weaken v) (d1 ^ i) a
x ^ n = let n' = (toNum n) :: Int
         in liftUntyped (Prelude.^^ n') (Name.power' n') x
=======
(^) :: (KnownTypeInt i, Fractional a)
    => Dimensional v d a -> Proxy i -> Dimensional v (d ^ i) a
Dimensional x ^ n = Dimensional (x Prelude.^^ (toNum n :: Int))
>>>>>>> c5869bff

{-
A special case is that dimensionless quantities are not restricted
to integer exponents. This is accommodated by the '**' operator
defined later.


= Quantity operations =

Some additional operations obviously only make sense for quantities.
Of these, negation, addition and subtraction are particularly simple
as they are done in a single physical dimension.
-}

-- | Negates a quantity using 'Prelude.negate'.
negate :: Num a => Quantity d a -> Quantity d a
negate = liftUntypedQ Prelude.negate

-- | Adds two quantities using 'Prelude.+'. 
(+) :: Num a => Quantity d a -> Quantity d a -> Quantity d a
(+) = liftUntyped2Q (Prelude.+)

-- | Subtracts one quantity from another using 'Prelude.-'.
(-) :: Num a => Quantity d a -> Quantity d a -> Quantity d a
x - y = x + negate y

-- | Computes the absolute value of a quantity using 'Prelude.abs'.
abs :: Num a => Quantity d a -> Quantity d a
abs = liftUntypedQ Prelude.abs

{-
Roots of arbitrary (integral) degree. Appears to occasionally be useful
for units as well as quantities.
-}

<<<<<<< HEAD
-- | Computes the nth root of a quantity using 'Prelude.**'.
-- The 'Root' type family will prevent application of this operator where the result would have a fractional dimension or where n is zero.
nroot :: (KnownNumType n, Floating a)
      => Proxy n -> Quantity d a -> Quantity (Root d n) a
nroot n = let n' = 1 Prelude./ toNum n
           in liftUntypedQ (Prelude.** n')
=======
nroot :: (Floating a, KnownTypeInt n)
      => Proxy n -> Dimensional v d a -> Dimensional v (Root d n) a
nroot n (Dimensional x) = Dimensional (x Prelude.** (1 Prelude./ toNum n))
>>>>>>> c5869bff

{-
We provide short-hands for the square and cubic roots.
-}

-- | Computes the square root of a quantity using 'Prelude.**'.
-- The 'Root' type family will prevent application where the supplied quantity does not have a square dimension.
--
-- prop> sqrt x == nroot pos2 x
sqrt :: Floating a => Quantity d a -> Quantity (Root d 'Pos2) a
sqrt = nroot pos2

-- | Computes the cube root of a quantity using 'Prelude.**'.
-- The 'Root' type family will prevent application where the supplied quantity does not have a cubic dimension.
--
-- prop> cbrt x == nroot pos3 x
cbrt :: Floating a => Quantity d a -> Quantity (Root d 'Pos3) a
cbrt = nroot pos3

{-
We also provide an operator alternative to nroot for those that
prefer such.
-}

<<<<<<< HEAD

-- | Computes the nth root of a quantity using 'Prelude.**'.
-- The 'Root' type family will prevent application of this operator where the result would have a fractional dimension or where n is zero.
--
-- prop> x ^/ y == nroot y x
(^/) :: (KnownNumType n, Floating a)
     => Quantity d a -> Proxy n -> Quantity (Root d n) a
=======
(^/) :: (KnownTypeInt n, Floating a)
     => Dimensional v d a -> Proxy n -> Dimensional v (Root d n) a
>>>>>>> c5869bff
(^/) = flip nroot

{-
Since quantities form a monoid under addition, but not under multiplication unless they are dimensionless,
we will define a monoid instance that adds.
-}
instance (Num a) => Monoid (Quantity d a) where
  mempty = _0
  mappend = (+)

{- $collections
Here we define operators and functions to make working with homogenuous
lists of dimensionals more convenient.

We define two convenience operators for applying units to all
elements of a functor (e.g. a list).
-}

-- | Applies '(*~)' to all values in a functor.
(*~~) :: (Functor f, Num a) => f a -> Unit m d a -> f (Quantity d a)
xs *~~ u = fmap (*~ u) xs

-- | Applies '(/~)' to all values in a functor.
(/~~) :: (Functor f, Fractional a) => f (Quantity d a) -> Unit m d a -> f a
xs /~~ u = fmap (/~ u) xs

infixl 7  *~~, /~~

-- | The sum of all elements in a list.
sum :: (Num a, Foldable f) => f (Quantity d a) -> Quantity d a
sum = foldr (+) _0

-- | The arithmetic mean of all elements in a list.
mean :: (Fractional a, Foldable f) => f (Quantity d a) -> Quantity d a
mean = uncurry (/) . foldr accumulate (_0, _0)
  where
    accumulate val (accum, count) = (accum + val, count + _1)

-- | The length of the foldable data structure as a 'Dimensionless'.
-- This can be useful for purposes of e.g. calculating averages.
dimensionlessLength :: (Num a, Foldable f) => f (Dimensional v d a) -> Dimensionless a
dimensionlessLength x = (fromIntegral $ length x) *~ one
  where
    -- As in base-4.8 Data.Foldable for GHC 7.8 (base-4.6) compatibility.
    -- Once base-4.6. compatibility is abandoned this where clause can
    -- be deleted (and imports adjusted).
    length :: Foldable t => t a -> Int
    length = foldl' (\c _ -> c Prelude.+ 1) 0 

{-

= Dimensionless =

For dimensionless quantities pretty much any operation is applicable.
We provide this freedom by making 'Dimensionless' an instance of
'Functor'.
-}

instance Functor Dimensionless where
  fmap = dmap

{-
We continue by defining elementary functions on 'Dimensionless'
that may be obviously useful.
-}

exp, log, sin, cos, tan, asin, acos, atan, sinh, cosh, tanh, asinh, acosh, atanh
  :: Floating a => Dimensionless a -> Dimensionless a
exp   = fmap Prelude.exp
log   = fmap Prelude.log
sin   = fmap Prelude.sin
cos   = fmap Prelude.cos
tan   = fmap Prelude.tan
asin  = fmap Prelude.asin
acos  = fmap Prelude.acos
atan  = fmap Prelude.atan
sinh  = fmap Prelude.sinh
cosh  = fmap Prelude.cosh
tanh  = fmap Prelude.tanh
asinh = fmap Prelude.asinh
acosh = fmap Prelude.acosh
atanh = fmap Prelude.atanh

-- | Raises a dimensionless quantity to a floating power using 'Prelude.**'.
(**) :: Floating a => Dimensionless a -> Dimensionless a -> Dimensionless a
(**) = liftUntyped2Q (Prelude.**)

-- | The standard two argument arctangent function.
-- Since it interprets its two arguments in comparison with one another, the input may have any dimension.
atan2 :: (RealFloat a) => Quantity d a -> Quantity d a -> Dimensionless a
atan2 = liftUntyped2Q Prelude.atan2

-- | A polymorphic 'Unit' which can be used in place of the coherent
-- SI base unit of any dimension. This allows polymorphic quantity
-- creation and destruction without exposing the 'Dimensional' constructor.
siUnit :: forall d a.(KnownDimension d, Num a) => Unit 'NonMetric d a
siUnit = Unit' (siBaseName (Proxy :: Proxy d)) 1

{-
The only unit we will define in this module is 'one'.
-}

-- | The unit 'one' has dimension 'DOne' and is the base unit of dimensionless values. 
--
-- As detailed in 7.10 "Values of quantities expressed simply as numbers:
-- the unit one, symbol 1" of <#note1 [1]> the unit one generally does not
-- appear in expressions. However, for us it is necessary to use 'one'
-- as we would any other unit to perform the "boxing" of dimensionless values.
one :: Num a => Unit 'NonMetric DOne a
one = Unit' nOne 1

{- $constants
For convenience we define some constants for small integer values
that often show up in formulae. We also throw in 'pi' and 'tau' for
good measure.

-}

-- | The constant for zero is polymorphic, allowing
-- it to express zero Length or Capacitance or Velocity etc, in addition
-- to the dimensionless value zero.
_0 :: Num a => Quantity d a
_0 = Quantity' 0

_1, _2, _3, _4, _5, _6, _7, _8, _9 :: (Num a) => Dimensionless a
_1 = 1 *~ one
_2 = 2 *~ one
_3 = 3 *~ one
_4 = 4 *~ one
_5 = 5 *~ one
_6 = 6 *~ one
_7 = 7 *~ one
_8 = 8 *~ one
_9 = 9 *~ one

pi :: Floating a => Dimensionless a
pi = Prelude.pi *~ one

-- | Twice 'pi'.
--
-- For background on 'tau' see http://tauday.com/tau-manifesto (but also
-- feel free to review http://www.thepimanifesto.com).
tau :: Floating a => Dimensionless a
tau = _2 * pi

{- $functor
We intentionally decline to provide a 'Functor' instance for 'Dimensional' because its use breaks the
abstraction of physical dimensions.

-}

-- | Convenient conversion between numerical types while retaining dimensional information.
changeRep :: (KnownVariant v, Real a, Fractional b) => Dimensional v d a -> Dimensional v d b
changeRep = dmap realToFrac

{- $dimension-terms
To facilitate parsing and pretty-printing functions that may wish to operate on term-level representations of dimension,
we provide a means for converting from type-level dimensions to term-level dimensions.

-}

instance (KnownDimension d) => HasDimension (Dimensional v d a) where
  dimension _ = dimension (Proxy :: Proxy d)

{-
We will conclude by providing a reasonable 'Show' instance for
quantities. The “normalized” unit of the quantity is inferred
from its dimension.

We neglect units since it is unclear how to represent them
in a way that distinguishes them from quantities, or whether that is
even a requirement.
-}
instance (KnownDimension d, Show a, Fractional a) => Show (Quantity d a) where
      show = showIn siUnit

showIn :: (KnownDimension d, Show a, Fractional a) => Unit m d a -> Quantity d a -> String
showIn (Unit' n y) q@(Quantity' x) | dimension q == dOne = show (x Prelude./ y)
                                   | otherwise           = (show (x Prelude./ y)) ++ " " ++ (show n)

siBaseName :: HasDimension d => d -> UnitName 'NonMetric
siBaseName d = let powers = asList $ dimension d
                in reduce . nAryProductOfPowers $ zip baseUnitNames powers

-- | Applies a scale factor to a 'Unit'.
-- The 'prefix' function will be used by other modules to
-- define the SI prefixes and non-SI units.
-- 
-- Note that supplying zero as a scale factor is invalid, as the library relies
-- upon units forming a group under multiplication. We do not raise an 'error' because
-- doing so would require an additional 'Eq' context.
-- 
-- Supplying negative scale factors is allowed and handled gracefully, but is discouraged
-- on the grounds that it may be unexpected by other readers.
composite :: Num a => UnitName m -> Quantity d a -> Unit m d a
composite n (Quantity' x) = Unit' n x

{-# DEPRECATED prefix "This doesn't supply the correct name, so use composite instead." #-}
prefix :: forall d a.(KnownDimension d, Num a) => Quantity d a -> Unit 'NonMetric d a
prefix = composite (name (siUnit :: Unit 'NonMetric d a))<|MERGE_RESOLUTION|>--- conflicted
+++ resolved
@@ -458,20 +458,14 @@
 (/) :: (KnownVariant v1, KnownVariant v2, KnownVariant (v1 V.* v2), Fractional a) => Dimensional v1 d1 a -> Dimensional v2 d2 a -> Dimensional (v1 V.* v2) (d1 / d2) a
 (/) = liftUntyped2 (Prelude./) (Name.quotient')
 
-<<<<<<< HEAD
 -- | Raises a 'Quantity' or 'Unit' to an integer power.
 --
 -- The intimidating type signature captures the similarity between these operations
 -- and ensures that composite 'Unit's are 'NotPrefixable'.
-(^) :: (Fractional a, KnownNumType i, KnownVariant v, KnownVariant (Weaken v))
+(^) :: (Fractional a, KnownTypeInt i, KnownVariant v, KnownVariant (Weaken v))
     => Dimensional v d1 a -> Proxy i -> Dimensional (Weaken v) (d1 ^ i) a
 x ^ n = let n' = (toNum n) :: Int
          in liftUntyped (Prelude.^^ n') (Name.power' n') x
-=======
-(^) :: (KnownTypeInt i, Fractional a)
-    => Dimensional v d a -> Proxy i -> Dimensional v (d ^ i) a
-Dimensional x ^ n = Dimensional (x Prelude.^^ (toNum n :: Int))
->>>>>>> c5869bff
 
 {-
 A special case is that dimensionless quantities are not restricted
@@ -507,18 +501,12 @@
 for units as well as quantities.
 -}
 
-<<<<<<< HEAD
 -- | Computes the nth root of a quantity using 'Prelude.**'.
 -- The 'Root' type family will prevent application of this operator where the result would have a fractional dimension or where n is zero.
-nroot :: (KnownNumType n, Floating a)
+nroot :: (KnownTypeInt n, Floating a)
       => Proxy n -> Quantity d a -> Quantity (Root d n) a
 nroot n = let n' = 1 Prelude./ toNum n
            in liftUntypedQ (Prelude.** n')
-=======
-nroot :: (Floating a, KnownTypeInt n)
-      => Proxy n -> Dimensional v d a -> Dimensional v (Root d n) a
-nroot n (Dimensional x) = Dimensional (x Prelude.** (1 Prelude./ toNum n))
->>>>>>> c5869bff
 
 {-
 We provide short-hands for the square and cubic roots.
@@ -543,18 +531,12 @@
 prefer such.
 -}
 
-<<<<<<< HEAD
-
 -- | Computes the nth root of a quantity using 'Prelude.**'.
 -- The 'Root' type family will prevent application of this operator where the result would have a fractional dimension or where n is zero.
 --
 -- prop> x ^/ y == nroot y x
-(^/) :: (KnownNumType n, Floating a)
+(^/) :: (KnownTypeInt n, Floating a)
      => Quantity d a -> Proxy n -> Quantity (Root d n) a
-=======
-(^/) :: (KnownTypeInt n, Floating a)
-     => Dimensional v d a -> Proxy n -> Dimensional v (Root d n) a
->>>>>>> c5869bff
 (^/) = flip nroot
 
 {-
