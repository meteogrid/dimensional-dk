{-
Numeric.Dimensional -- Statically checked physical dimensions
Bjorn Buckwalter, bjorn.buckwalter@gmail.com
License: BSD3


= Summary =

In this module we provide data types for performing arithmetic with
physical quantities and units. Information about the physical
dimensions of the quantities/units is embedded in their types and
the validity of operations is verified by the type checker at compile
time. The boxing and unboxing of numerical values as quantities is
done by multiplication and division of units, of which an incomplete
set is provided.

We limit ourselves to "Newtonian" physics. We do not attempt to
accommodate relativistic physics in which e.g. addition of length
and time would be valid.

As far as possible and/or practical the conventions and guidelines
of NIST's "Guide for the Use of the International System of Units
(SI)" [1] are followed. Occasionally we will reference specific
sections from the guide and deviations will be explained.


= Disclaimer =

Merely an engineer, the author doubtlessly uses a language and
notation that makes mathematicians and physicist cringe. He does
not mind constructive criticism (or darcs patches).

The sets of functions and units defined herein are incomplete and
reflect only the author's needs to date. Again, patches are welcome.

The author has elected to keep the module detached from the standard(?)
Haskell library hierarchy. In part because the module name space
layout seems to be an open issue and in part because he is unsure
where to fit it in.


= Preliminaries =

This module requires GHC 7.8 or later. We utilize Data Kinds, TypeNats,
Closed Type Families, etc. Clients of the module are generally not
required to use these extensions.

Clients probably will want to use the NegativeLiterals extension.
-}

{-# LANGUAGE AutoDeriveTypeable #-}
{-# LANGUAGE DataKinds #-}
{-# LANGUAGE FlexibleContexts #-}
{-# LANGUAGE FlexibleInstances #-}
{-# LANGUAGE GeneralizedNewtypeDeriving #-}
{-# LANGUAGE KindSignatures #-}
{-# LANGUAGE ScopedTypeVariables #-}
{-# LANGUAGE TypeFamilies #-}
{-# LANGUAGE TypeOperators #-}

{- |
   Copyright  : Copyright (C) 2006-2014 Bjorn Buckwalter
   License    : BSD3

   Maintainer : bjorn.buckwalter@gmail.com
   Stability  : Stable
   Portability: GHC only?

Please refer to the literate Haskell code for documentation of both API
and implementation.
-}

module Numeric.Units.Dimensional.DK
  ( (^), (^+), (^/), (**), (*), (/), (+), (-), (*~), (/~),
    Dimensional,
    Unit, Quantity, Dimension (Dim),
    DOne, DLength, DMass, DTime, DElectricCurrent, DThermodynamicTemperature, DAmountOfSubstance, DLuminousIntensity,
    Dimensionless, Length, Mass, Time, ElectricCurrent, ThermodynamicTemperature, AmountOfSubstance, LuminousIntensity,
    type (*), type (/), type (^), Root, Inverse,
    negate, abs, nroot, sqrt, cbrt,
    (*~~), (/~~), sum, mean, dimensionlessLength,
    exp, log, sin, cos, tan, asin, acos, atan, sinh, cosh, tanh, asinh, acosh, atanh, atan2,
    siUnit, one, _0, _1, _2, _3, _4, _5, _6, _7, _8, _9, pi, tau,
    Dimension' (Dim'), KnownDimension, toSIBasis, getSIBasis, 
    prefix,
  )
  where

import Prelude
  ( Show, Eq, Ord, Enum, Num, Fractional, Floating, RealFloat, Functor, fmap
  , (.), flip, show, (++), undefined, otherwise, (==), String, unwords
  , map, null, Integer, Int, ($), zipWith, uncurry, concat
  )
import qualified Prelude
import Data.List (genericLength)
import Data.Maybe (Maybe (Just, Nothing), catMaybes)
import Numeric.NumType.DK
  ( NumType (Zero, Pos1Plus), (+)(), (-)()
  , Pos1, Pos2, pos2, Pos3, pos3
  , KnownNumType, toNum
  )
import qualified Numeric.NumType.DK as N
import Data.Proxy (Proxy(..))
import Data.Foldable (Foldable(foldr, foldl'))
import Data.Monoid (Monoid(..))
import qualified Numeric.Units.Dimensional.DK.UnitNames as Name
import Numeric.Units.Dimensional.DK.UnitNames (NameAtom, UnitName, UnitNameTransformer, UnitNameTransformer2)

{-
We will reuse the operators and function names from the Prelude.
To prevent unpleasant surprises we give operators the same fixity
as the Prelude.
-}

infixr 8  ^, ^+, ^/, **
infixl 7  *, /
infixl 6  +, -
infixl 7  /~

{-
= Dimensional =

Our primary objective is to define a data type that can be used to
represent (while still differentiating between) units and quantities.
There are two reasons for consolidating units and quantities in one
data type. The first being to allow code reuse as they are largely
subject to the same operations. The second being that it allows
reuse of operators (and functions) between the two without resorting
to occasionally cumbersome type classes.

We call this data type 'Dimensional' to capture the notion that the
units and quantities it represents have physical dimensions.
-}

newtype Quantity (d :: Dimension) (v :: *)
      = Quantity v deriving (Eq, Ord, Enum)

data Unit (a :: Atomicity) (d :: Dimension) (v :: *)
      = Unit UnitName v

data Atomicity = Atomic | Composite

class Dimensional (var :: Dimension -> * -> *) where
  extractValue :: var d v -> v
  extractName :: var d v -> Maybe UnitName
  injectValue :: (Maybe UnitName) -> v -> var d v

instance Dimensional Quantity where
  extractValue (Quantity x) = x
  extractName _ = Nothing
  injectValue _ x = Quantity x

instance Dimensional (Unit a) where
  extractValue (Unit _ x) = x
  extractName (Unit n _) = Just n
  injectValue (Just n) x = Unit n x
  injectValue _ x = Prelude.error "Shouldn't be reachable. Needed to name a quantity."

type family DimensionalCombination (v1 :: Dimension -> * -> *) (v2 :: Dimension -> * -> *) :: Dimension -> * -> * where
  DimensionalCombination (Quantity) (Quantity) = Quantity
  DimensionalCombination (Quantity) (Unit a2)  = Quantity
  DimensionalCombination (Unit a1)  (Quantity) = Quantity
  DimensionalCombination (Unit a1)  (Unit a2)  = Unit Composite

type family DimensionalDropAtomicity (v1 :: Dimension -> * -> *) :: Dimension -> * -> * where
  DimensionalDropAtomicity (Unit a)   = Unit Composite
  DimensionalDropAtomicity (Quantity) = Quantity

{-

= The dimension 'd' of 'Dimensional' =

The phantom type variable d encompasses the physical dimension of
the 'Dimensional'. As detailed in [5] there are seven base dimensions,
which can be combined in integer powers to a given physical dimension.
We represent physical dimensions as the powers of the seven base
dimensions that make up the given dimension. The powers are represented
using NumTypes. For convenience we collect all seven base dimensions
in a data type 'Dim'.
-}

data Dimension = Dim NumType NumType NumType NumType NumType NumType NumType

{-
where the respective dimensions are represented by type variables
using the following convention.

    l  -- Length
    m  -- Mass
    t  -- Time
    i  -- Electric current
    th -- Thermodynamic temperature
    n  -- Amount of substance
    j  -- Luminous intensity

We could have chosen to provide type variables for the seven base
dimensions in 'Dimensional' instead of creating a new data type
'Dim'. However, that would have made any type signatures involving
'Dimensional' very cumbersome.  By encompassing the physical dimension
in a single type variable we can "hide" the cumbersome type arithmetic
behind convenient type classes as will be seen later.

Using our 'Dim' data type we define some type synonyms for convenience
and illustrative purposes. We start with the base dimensions.
-}

type DOne         = Dim Zero Zero Zero Zero Zero Zero Zero
type DLength      = Dim Pos1 Zero Zero Zero Zero Zero Zero
type DMass        = Dim Zero Pos1 Zero Zero Zero Zero Zero
type DTime        = Dim Zero Zero Pos1 Zero Zero Zero Zero
type DElectricCurrent          = Dim Zero Zero Zero Pos1 Zero Zero Zero
type DThermodynamicTemperature = Dim Zero Zero Zero Zero Pos1 Zero Zero
type DAmountOfSubstance        = Dim Zero Zero Zero Zero Zero Pos1 Zero
type DLuminousIntensity        = Dim Zero Zero Zero Zero Zero Zero Pos1

{-
Using the above type synonyms we can define type synonyms for
quantities of particular physical dimensions.

Quantities with the base dimensions.
-}

type Dimensionless            = Quantity DOne
type Length                   = Quantity DLength
type Mass                     = Quantity DMass
type Time                     = Quantity DTime
type ElectricCurrent          = Quantity DElectricCurrent
type ThermodynamicTemperature = Quantity DThermodynamicTemperature
type AmountOfSubstance        = Quantity DAmountOfSubstance
type LuminousIntensity        = Quantity DLuminousIntensity

{-

= Arithmetic on physical dimensions =

When performing arithmetic on units and quantities the arithmetics
must be applied to both the numerical values of the Dimensionals
but also to their physical dimensions. The type level arithmetic
on physical dimensions is governed by multi-parameter type classes
and functional dependences.

Multiplication of dimensions corresponds to adding of the base
dimensions' exponents.
-}

type family (a::Dimension) * (b::Dimension) where  -- constrain kinds??
  DOne * d = d
  d * DOne = d
  (Dim l  m  t  i  th  n  j) * (Dim l' m' t' i' th' n' j')
    = Dim (l + l') (m + m') (t + t') (i + i') (th + th') (n + n') (j + j')

{-
Division of dimensions corresponds to subtraction of the base
dimensions' exponents.
-}

type family (a::Dimension) / (d::Dimension) where
  d / DOne = d
  d / d = DOne
  (Dim l  m  t  i  th  n  j) / (Dim l' m' t' i' th' n' j')
    = Dim (l - l') (m - m') (t - t') (i - i') (th - th') (n - n') (j - j')

type Inverse (d :: Dimension) = DOne / d

{-
We could provide the 'Mul' and 'Div' classes with full functional
dependencies but that would be of limited utility as there is no
obvious use for "backwards" type inference and would also limit
what we can achieve overlapping instances. (In particular, it breaks
the 'Extensible' module.)

We limit ourselves to integer powers of Dimensionals as fractional
powers make little physical sense. Since the value of the exponent
affects the type of the result the value of the exponent must be
visible to the type system, therefore we will generally represent
the exponent with a 'NumType'.

Powers of dimensions corresponds to multiplication of the base
dimensions' exponents by the exponent.
-}

type family (d::Dimension) ^ (x::NumType) where
  DOne ^ x = DOne
  d ^ Zero = DOne
  d ^ Pos1 = d
  (Dim l  m  t  i  th  n  j) ^ x
    = Dim (l N.* x) (m N.* x) (t N.* x) (i N.* x) (th N.* x) (n N.* x) (j N.* x)

{-
Roots of dimensions corresponds to division of the base dimensions'
exponents by order(?) of the root.
-}

type family Root (d::Dimension) (x::NumType) where
  Root DOne x = DOne
  Root d Pos1 = d
  Root (Dim l  m  t  i  th  n  j) x
    = Dim (l N./ x) (m N./ x) (t N./ x) (i N./ x) (th N./ x) (n N./ x) (j N./ x)

{-

= Arithmetic on units and quantities =

Thanks to the arithmetic on physical dimensions having been sorted
out separately a lot of the arithmetic on Dimensionals is straight
forward. In particular the type signatures are much simplified.

Multiplication, division and powers apply to both units and quantities.
-}

liftUntyped :: (Dimensional v1, Dimensional v2, v2 ~ DimensionalDropAtomicity v1) => (v -> v) -> UnitNameTransformer -> (v1 d1 v) -> (v2 d2 v)
liftUntyped f nt x = let x' = extractValue x
                         n = extractName x
                         n' = nt n
                      in injectValue n' (f x')

liftUntypedQ :: (Dimensional v1) => (v -> v) -> v1 d1 v -> Quantity d2 v
liftUntypedQ f x = let x' = extractValue x
                    in Quantity (f x')

liftUntyped2 :: (Dimensional v1, Dimensional v2, Dimensional v3, v3 ~ DimensionalCombination v1 v2) => (v -> v -> v) -> UnitNameTransformer2 -> v1 d1 v -> v2 d2 v -> v3 d3 v
liftUntyped2 f nt x1 x2 = let x1' = extractValue x1
                              x2' = extractValue x2
                              n1 = extractName x1
                              n2 = extractName x2
                              n' = nt n1 n2
                        in injectValue n' (f x1' x2') 

liftUntyped2Q :: (Dimensional v1, Dimensional v2) => (v -> v -> v) -> v1 d1 v -> v2 d2 v -> Quantity d3 v
liftUntyped2Q f x1 x2 = let x1' = extractValue x1
                            x2' = extractValue x2
                         in Quantity (f x1' x2') 

(*) :: (Dimensional v1, Dimensional v2, Dimensional p, p ~ (DimensionalCombination v1 v2), Num v) => v1 d1 v -> v2 d2 v -> p (d1 * d2) v
(*) = liftUntyped2 (Prelude.*) (Name.product)

<<<<<<< HEAD
(/) :: (Dimensional v1, Dimensional v2, Dimensional p, p ~ (DimensionalCombination v1 v2), Fractional v) => v1 d1 v -> v2 d2 v -> p (d1 / d2) v
(/) = liftUntyped2 (Prelude./) (Name.quotient)

(^) :: (ToInteger (NT i), Dimensional v1, Dimensional v2, v2 ~ DimensionalDropAtomicity v1, Fractional v)
    => v1 d1 v -> NT i -> v2 (d1 ^ i) v
x ^ n = let n' = (toNum n) :: Integer
            n'' = (toNum n) :: Int
         in liftUntyped (Prelude.^^ n') (Name.toPower n'') x
=======
(^) :: (KnownNumType i, Fractional a)
    => Dimensional v d a -> Proxy i -> Dimensional v (d ^ i) a
Dimensional x ^ n = Dimensional (x Prelude.^^ toNum n)
>>>>>>> 716acd41

{-
In the unlikely case someone needs to use this library with
non-fractional numbers we provide the alternative power operator
'^+' that is restricted to positive exponents.
-}

<<<<<<< HEAD
(^+) :: (ToInteger (NP n), Dimensional v1, Dimensional v2, v2 ~ DimensionalDropAtomicity v1, Num v)
     => v1 d1 v -> NP n -> v2 (d1 ^ P n) v
x ^+ n = let n' = (toNum n) :: Integer
             n'' = (toNum n) :: Int
          in liftUntyped (Prelude.^ n') (Name.toPower n'') x
=======
(^+) :: (KnownNumType (Pos1Plus n), Num a)
     => Dimensional v d a -> Proxy (Pos1Plus n) -> Dimensional v (d ^ Pos1Plus n) a
Dimensional x ^+ n = Dimensional (x Prelude.^ toNum n)
>>>>>>> 716acd41

{-
A special case is that dimensionless quantities are not restricted
to integer exponents. This is accommodated by the '**' operator
defined later.


= Quantity operations =

Some additional operations obviously only make sense for quantities.
Of these, negation, addition and subtraction are particularly simple
as they are done in a single physical dimension.
-}

negate :: (Dimensional v1, Num v) => v1 d v -> Quantity d v
negate = liftUntypedQ (Prelude.negate)

(+) :: (Dimensional v1, Dimensional v2, Dimensional p, p ~ (DimensionalCombination v1 v2), Num v) => v1 d v -> v2 d v -> Quantity d v
(+) = liftUntyped2Q (Prelude.+)

(-) :: (Dimensional v1, Dimensional v2, Dimensional p, p ~ (DimensionalCombination v1 v2), Num v) => v1 d v -> v2 d v -> Quantity d v
(-) = liftUntyped2Q (Prelude.-)

{-
Absolute value.
-}

abs :: (Dimensional v1, Num v) => v1 d v -> Quantity d v
abs = liftUntypedQ (Prelude.abs)


{-
Roots of arbitrary (integral) degree. Appears to occasionally be useful
for units as well as quantities.
-}

<<<<<<< HEAD
nroot :: (ToInteger (NT n), Dimensional v1, Floating v)
      => NT n -> v1 d v -> Quantity (Root d n) v
nroot n = let n' = 1 Prelude./ toNum n
           in liftUntypedQ (Prelude.** n')
=======
nroot :: (Floating a, KnownNumType n)
      => Proxy n -> Dimensional v d a -> Dimensional v (Root d n) a
nroot n (Dimensional x) = Dimensional (x Prelude.** (1 Prelude./ N.toNum n))
>>>>>>> 716acd41

{-
We provide short-hands for the square and cubic roots.
-}

sqrt :: (Dimensional v1, Floating v)
     => v1 d v -> Quantity (Root d Pos2) v
sqrt = nroot pos2
cbrt :: (Dimensional v1, Floating v)
     => v1 d v -> Quantity (Root d Pos3) v
cbrt = nroot pos3

{-
We also provide an operator alternative to nroot for those that
prefer such.
-}

<<<<<<< HEAD
(^/) :: (ToInteger (NT n), Dimensional v1, Floating v)
     => v1 d v -> NT n -> Quantity (Root d n) v
=======
(^/) :: (KnownNumType n, Floating a)
     => Dimensional v d a -> Proxy n -> Dimensional v (Root d n) a
>>>>>>> 716acd41
(^/) = flip nroot

{-
Since quantities form a monoid under addition, but not under multiplication unless they are dimensionless,
we will define a monoid instance that adds.
-}
instance (Num v) => Monoid (Quantity d v) where
  mempty = _0
  mappend = (+)

{-
The sum of all elements in a list.
-}

sum :: (Num v, Foldable f) => f (Quantity d v) -> Quantity d v
sum = foldr (+) _0

{-
The arithmetic mean of all elements in a list.
-}

mean :: (Fractional v, Foldable f) => f (Quantity d v) -> Quantity d v
mean = uncurry (/) . foldr accumulate (_0, _0)
  where
    accumulate val (accum, count) = (accum + val, count + _1)

{-
The length of the list as a 'Dimensionless'. This can be useful for
purposes of e.g. calculating averages.
-}

dimensionlessLength :: (Dimensional v1, Num v) => [(v1 d v)] -> Dimensionless v
dimensionlessLength = dimensionless . genericLength

{-

= Dimensionless =

For dimensionless quantities pretty much any operation is applicable.
We provide this freedom by making 'Dimensionless' an instance of
'Functor'.
-}

instance Functor Dimensionless where
  fmap f (Quantity x) = Quantity (f x)

{-
We continue by defining elementary functions on 'Dimensionless'
that may be obviously useful.
-}

exp, log, sin, cos, tan, asin, acos, atan, sinh, cosh, tanh, asinh, acosh, atanh
  :: Floating a => Dimensionless a -> Dimensionless a
exp   = fmap Prelude.exp
log   = fmap Prelude.log
sin   = fmap Prelude.sin
cos   = fmap Prelude.cos
tan   = fmap Prelude.tan
asin  = fmap Prelude.asin
acos  = fmap Prelude.acos
atan  = fmap Prelude.atan
sinh  = fmap Prelude.sinh
cosh  = fmap Prelude.cosh
tanh  = fmap Prelude.tanh
asinh = fmap Prelude.asinh
acosh = fmap Prelude.acosh
atanh = fmap Prelude.atanh

(**) :: (Dimensional v1, Dimensional v2, Floating v) => v1 DOne v -> v2 DOne v -> Dimensionless v
(**) = liftUntyped2Q (Prelude.**)

{-
For 'atan2' the operands need not be dimensionless but they must be
of the same type. The result will of course always be dimensionless.
-}

atan2 :: (Dimensional v1, Dimensional v2, RealFloat v) => v1 d v -> v2 d v -> Dimensionless v
atan2 = liftUntyped2Q Prelude.atan2

{-
We add a polymorphic @siUnit@ which can be used in place a concrete
SI unit (combination of SI base units). This allows polymorphic
quantity creation and destruction without exposing the `Dimensional`
constructor.
-}

siUnit :: Num a => Unit d a
siUnit = Dimensional 1

{-
The only unit we will define in this module is 'one'. The unit one
has dimension one and is the base unit of dimensionless values. As
detailed in 7.10 "Values of quantities expressed simply as numbers:
the unit one, symbol 1" of [1] the unit one generally does not
appear in expressions. However, for us it is necessary to use 'one'
as we would any other unit to perform the "boxing" of dimensionless
values.
-}

<<<<<<< HEAD
one :: Num a => Unit Composite DOne a
one = Unit Name.nameOne 1
=======
one :: Num a => Unit DOne a
one = siUnit
>>>>>>> 716acd41

{-
For convenience we define some constants for small integer values
that often show up in formulae. We also throw in 'pi' and 'tau' for
good measure.

The constant for zero is polymorphic as proposed by Douglas McClean
(http://code.google.com/p/dimensional/issues/detail?id=39) allowing
it to express zero Length or Capacitance or Velocity etc, in addition
to the dimensionless value zero.
-}

_0 :: Num a => Quantity d a
<<<<<<< HEAD
_0 = Quantity 0

dimensionless :: Num a => a -> Quantity DOne a
dimensionless = Quantity

unD :: (Dimensional v1) => v1 DOne v -> v
unD = extractValue

(/~) :: (Dimensional v1, Dimensional v2, Dimensional (DimensionalCombination v1 v2), Fractional v) => v1 d v -> v2 d v -> v
x /~ y = unD $ x / y

fromRational :: (Fractional a) => Prelude.Rational -> Quantity DOne a
fromRational = dimensionless . (Prelude.fromRational)
=======
_0 = 0 *~ siUnit
>>>>>>> 716acd41

_1, _2, _3, _4, _5, _6, _7, _8, _9 :: (Num a) => Dimensionless a
_1 = dimensionless 1
_2 = dimensionless 2
_3 = dimensionless 3
_4 = dimensionless 4
_5 = dimensionless 5
_6 = dimensionless 6
_7 = dimensionless 7
_8 = dimensionless 8
_9 = dimensionless 9

{-
For background on 'tau' see http://tauday.com/tau-manifesto (but also
feel free to review http://www.thepimanifesto.com).
-}

pi, tau :: Floating a => Dimensionless a
pi = dimensionless Prelude.pi
tau = _2 * pi

{-

= Term Level Representation of Dimensions =

To facilitate parsing and pretty-printing functions that may wish to operate on term-level representations of dimension,
we provide a means for converting from type-level dimensions to term-level dimensions.

At the term level, Dimension' encodes a dimension as 7 integers, representing a factorization of the dimension into the
7 SI base dimensions.

-}

data Dimension' = Dim' !Int !Int !Int !Int !Int !Int !Int deriving (Show,Eq,Ord)

class KnownDimension (d::Dimension) where toSIBasis :: Proxy d -> Dimension'
instance ( KnownNumType l
         , KnownNumType m
         , KnownNumType t
         , KnownNumType i
         , KnownNumType th
         , KnownNumType n
         , KnownNumType j
         ) => KnownDimension (Dim l m t i th n j)
  where toSIBasis _ = Dim'
                (toNum (undefined :: Proxy l))
                (toNum (undefined :: Proxy m))
                (toNum (undefined :: Proxy t))
                (toNum (undefined :: Proxy i))
                (toNum (undefined :: Proxy th))
                (toNum (undefined :: Proxy n))
                (toNum (undefined :: Proxy j))

getSIBasis :: forall val d v.(KnownDimension d) => val d v -> Dimension'
getSIBasis _ = toSIBasis (Proxy :: Proxy d)

{-

= Instances of 'Show' =

We will conclude by providing a reasonable 'Show' instance for
quantities. The “normalized” unit of the quantity is inferred
from its dimension.

We neglect units since it is unclear how to represent them
in a way that distinguishes them from quantities, or whether that is
even a requirement.
-}

<<<<<<< HEAD
instance (KnownDimension d, Num v, Show v) => Show (Quantity d v) where
      show q@(Quantity x) = let powers = asList $ getSIBasis q
                                units = ["m", "kg", "s", "A", "K", "mol", "cd"]
                                dims = zipWith dimUnit units powers
                             in foldl' (++) (show x) dims

instance (KnownDimension d, Num v, Show v) => Show (Unit a d v) where
      show q@(Unit _ x) = let powers = asList $ getSIBasis q
                              units = ["m", "kg", "s", "A", "K", "mol", "cd"]
                              dims = zipWith dimUnit units powers
                           in foldl' (++) (show x) dims
=======
instance (KnownDimension d, Show a) => Show (Quantity d a) where
      show q@(Dimensional x) = let powers = asList $ getSIBasis q
                                   units = ["m", "kg", "s", "A", "K", "mol", "cd"]
                                   dims = concat $ zipWith dimUnit units powers
                               in show x ++ dims
>>>>>>> 716acd41

{-
The helper function 'dimUnit' defined next conditions a 'String' (unit)
with an exponent, if appropriate. The reason we define 'dimUnit' at the
top-level rather than in the where-clause is that it may be useful for
users of the 'Extensible' module.
-}

dimUnit :: String -> Int -> String
dimUnit u n = case n of
                0 -> ""
                1 -> " " ++ u
                n -> " " ++ u ++ "^" ++ show n

{-
The helper function asList converts a Dimension' value to a list of integers which may be easier to manipulate.
-}

asList :: Dimension' -> [Int]
asList (Dim' l m t i th n j) = [l, m, t, i, th, n, j]

{-

= The 'prefix' function =

We will define a 'prefix' function which applies a scale factor to
a unit. The 'prefix' function will be used by other modules to
define the SI prefixes and non-SI units.
-}

data UnitPrefix v = UnitPrefix NameAtom v

applyPrefix :: (Num v) => UnitPrefix v -> Unit Atomic d v -> Unit Composite d v
applyPrefix (UnitPrefix n1 v1) (Unit n2 v2) = let n2' = Name.asAtom n2
                                                  in case n2' of
                                                       Nothing -> Prelude.error "Atomic unit turned out to have a composite name!"
                                                       (Just n2'') -> Unit (Name.atomic $ Name.applyPrefix n1 n2'') (v1 Prelude.* v2)

prefix :: Num v => NameAtom -> v -> Unit Atomic d v -> Unit Composite d v
prefix name val = applyPrefix $ UnitPrefix name val

alias :: (Dimensional v1, Num v) => NameAtom -> v1 d v -> Unit Atomic d v
alias name x = Unit (Name.atomic name) (extractValue x)

name :: Unit a d v -> UnitName
name (Unit n _) = n

showIn :: (Dimensional v1, Fractional v, Show v, Dimensional (DimensionalCombination v1 (Unit a))) => Unit a d v -> v1 d v -> String
showIn u q = let q' = unD $ q / u
                 n' = show $ name u
              in (show q') ++ " " ++ n'

{-

= Conclusion and usage =

We have defined operators and units that allow us to define and
work with physical quantities. A physical quantity is defined by
multiplying a number with a unit (the type signature is optional).

] v :: Velocity Prelude.Double
] v = 90 *~ (kilo meter / hour)

It follows naturally that the numerical value of a quantity is
obtained by division by a unit.

] numval :: Prelude.Double
] numval = v /~ (meter / second)

The notion of a quantity as the product of a numerical value and a
unit is supported by 7.1 "Value and numerical value of a quantity" of
[1]. While the above syntax is fairly natural it is unfortunate that
it must violate a number of the guidelines in [1], in particular 9.3
"Spelling unit names with prefixes", 9.4 "Spelling unit names obtained
by multiplication", 9.5 "Spelling unit names obtained by division".

As a more elaborate example of how to use the module we define a
function for calculating the escape velocity of a celestial body
[2].

] escapeVelocity :: (Floating a) => Mass a -> Length a -> Velocity a
] escapeVelocity m r = sqrt (two * g * m / r)
]   where
]       two = 2 *~ one
]       g = 6.6720e-11 *~ (newton * meter ^ pos2 / kilo gram ^ pos2)

The following is an example GHC session where the above function
is used to calculate the escape velocity of Earth in kilometer per
second.

  *Numeric.Dimensional> :set +t
  *Numeric.Dimensional> let me = 5.9742e24 *~ kilo gram -- Mass of Earth.
  me :: Quantity DMass GHC.Float.Double
  *Numeric.Dimensional> let re = 6372.792 *~ kilo meter -- Mean radius of Earth.
  re :: Quantity DLength GHC.Float.Double
  *Numeric.Dimensional> let ve = escapeVelocity me re   -- Escape velocity of Earth.
  ve :: Velocity GHC.Float.Double
  *Numeric.Dimensional> ve /~ (kilo meter / second)
  11.184537332296259
  it :: GHC.Float.Double

For completeness we should also show an example of the error messages
we will get from GHC when performing invalid arithmetic. In the
best case GHC will be able to use the type synonyms we have defined
in its error messages.

] x = 1 *~ meter + 1 *~ second

    Couldn't match expected type `Pos1' against inferred type `Zero'
      Expected type: Unit DLength t
      Inferred type: Unit DTime a
    In the second argument of `(*~)', namely `second'
    In the second argument of `(+)', namely `1 *~ second'

In other cases the error messages aren't very friendly.

] x = 1 *~ meter / (1 *~ second) + 1 *~ kilo gram

    Couldn't match expected type `Zero'
           against inferred type `Neg Zero'
    When using functional dependencies to combine
      Sub Zero (Pos Zero) (Neg Zero),
        arising from use of `/' at Numeric/Dimensional.lhs:425:9-20
      Sub Zero (Pos Zero) Zero,
        arising from use of `/' at Numeric/Dimensional.lhs:532:5-30

It is the author's experience that the usefullness of the compiler
error messages is more often than not limited to pinpointing the
location of errors.


= Future work =

While there is an insane amount of units in use around the world
it is reasonable to provide at least all SI units. Units outside
of SI will most likely be added on an as-needed basis.

There are also plenty of elementary functions to add. The 'Floating'
class can be used as reference.

Another useful addition would be decent 'Show' and 'Read' instances.
The 'show' implementation could output the numerical value and the
unit expressed in (base?) SI units, along the lines of:

] instance (Fractional a, Show a) => Show (Length a)
]   where show x = show (x /~ meter) ++ " m"

Additional functions could be provided for "showing" with any unit
and prefix.  The 'read' implementation should be able to read values
with any unit and prefix. It is not clear to the author how to best
implement these.

Additional physics models could be implemented. See [3] for ideas.


= Related work =

Henning Thielemann numeric prelude has a physical units library,
however, checking of dimensions is dynamic rather than static.
Aaron Denney has created a toy example of statically checked
physical dimensions covering only length and time. HaskellWiki
has pointers [4] to these.

Also see Samuel Hoffstaetter's blog post [5] which uses techniques
similar to this library.

Libraries with similar functionality exist for other programming
languages and may serve as inspiration. The author has found the
Java library JScience [6] and the Fortress programming language [7]
particularly noteworthy.


= References =

[1] http://physics.nist.gov/Pubs/SP811/
[2] http://en.wikipedia.org/wiki/Escape_velocity
[3] http://jscience.org/api/org/jscience/physics/models/package-summary.html
[4] http://www.haskell.org/haskellwiki/Physical_units
[5] http://liftm.wordpress.com/2007/06/03/scientificdimension-type-arithmetic-and-physical-units-in-haskell/
[6] http://jscience.org/
[7] http://research.sun.com/projects/plrg/fortress.pdf

-}<|MERGE_RESOLUTION|>--- conflicted
+++ resolved
@@ -71,18 +71,19 @@
 -}
 
 module Numeric.Units.Dimensional.DK
-  ( (^), (^+), (^/), (**), (*), (/), (+), (-), (*~), (/~),
+  ( (^), (^+), (^/), (**), (*), (/), (+), (-), (/~),
     Dimensional,
-    Unit, Quantity, Dimension (Dim),
+    Unit(..), Quantity, Dimension (Dim), Atomicity(..),
     DOne, DLength, DMass, DTime, DElectricCurrent, DThermodynamicTemperature, DAmountOfSubstance, DLuminousIntensity,
     Dimensionless, Length, Mass, Time, ElectricCurrent, ThermodynamicTemperature, AmountOfSubstance, LuminousIntensity,
     type (*), type (/), type (^), Root, Inverse,
     negate, abs, nroot, sqrt, cbrt,
     (*~~), (/~~), sum, mean, dimensionlessLength,
     exp, log, sin, cos, tan, asin, acos, atan, sinh, cosh, tanh, asinh, acosh, atanh, atan2,
-    siUnit, one, _0, _1, _2, _3, _4, _5, _6, _7, _8, _9, pi, tau,
+    one, _0, _1, _2, _3, _4, _5, _6, _7, _8, _9, pi, tau,
+    -- TODO: siUnit, 
     Dimension' (Dim'), KnownDimension, toSIBasis, getSIBasis, 
-    prefix,
+    prefix, alias, dimensionless, fromRational
   )
   where
 
@@ -334,20 +335,14 @@
 (*) :: (Dimensional v1, Dimensional v2, Dimensional p, p ~ (DimensionalCombination v1 v2), Num v) => v1 d1 v -> v2 d2 v -> p (d1 * d2) v
 (*) = liftUntyped2 (Prelude.*) (Name.product)
 
-<<<<<<< HEAD
 (/) :: (Dimensional v1, Dimensional v2, Dimensional p, p ~ (DimensionalCombination v1 v2), Fractional v) => v1 d1 v -> v2 d2 v -> p (d1 / d2) v
 (/) = liftUntyped2 (Prelude./) (Name.quotient)
 
-(^) :: (ToInteger (NT i), Dimensional v1, Dimensional v2, v2 ~ DimensionalDropAtomicity v1, Fractional v)
-    => v1 d1 v -> NT i -> v2 (d1 ^ i) v
+(^) :: (KnownNumType i, Dimensional v1, Dimensional v2, v2 ~ DimensionalDropAtomicity v1, Fractional v)
+    => v1 d1 v -> Proxy i -> v2 (d1 ^ i) v
 x ^ n = let n' = (toNum n) :: Integer
             n'' = (toNum n) :: Int
          in liftUntyped (Prelude.^^ n') (Name.toPower n'') x
-=======
-(^) :: (KnownNumType i, Fractional a)
-    => Dimensional v d a -> Proxy i -> Dimensional v (d ^ i) a
-Dimensional x ^ n = Dimensional (x Prelude.^^ toNum n)
->>>>>>> 716acd41
 
 {-
 In the unlikely case someone needs to use this library with
@@ -355,17 +350,11 @@
 '^+' that is restricted to positive exponents.
 -}
 
-<<<<<<< HEAD
-(^+) :: (ToInteger (NP n), Dimensional v1, Dimensional v2, v2 ~ DimensionalDropAtomicity v1, Num v)
-     => v1 d1 v -> NP n -> v2 (d1 ^ P n) v
+(^+) :: (KnownNumType (Pos1Plus n), Dimensional v1, Dimensional v2, v2 ~ DimensionalDropAtomicity v1, Num v)
+     => v1 d1 v -> Proxy (Pos1Plus n) -> v2 (d1 ^ Pos1Plus n) v
 x ^+ n = let n' = (toNum n) :: Integer
              n'' = (toNum n) :: Int
           in liftUntyped (Prelude.^ n') (Name.toPower n'') x
-=======
-(^+) :: (KnownNumType (Pos1Plus n), Num a)
-     => Dimensional v d a -> Proxy (Pos1Plus n) -> Dimensional v (d ^ Pos1Plus n) a
-Dimensional x ^+ n = Dimensional (x Prelude.^ toNum n)
->>>>>>> 716acd41
 
 {-
 A special case is that dimensionless quantities are not restricted
@@ -402,16 +391,10 @@
 for units as well as quantities.
 -}
 
-<<<<<<< HEAD
-nroot :: (ToInteger (NT n), Dimensional v1, Floating v)
-      => NT n -> v1 d v -> Quantity (Root d n) v
+nroot :: (KnownNumType n, Dimensional v1, Floating v)
+      => Proxy n -> v1 d v -> Quantity (Root d n) v
 nroot n = let n' = 1 Prelude./ toNum n
            in liftUntypedQ (Prelude.** n')
-=======
-nroot :: (Floating a, KnownNumType n)
-      => Proxy n -> Dimensional v d a -> Dimensional v (Root d n) a
-nroot n (Dimensional x) = Dimensional (x Prelude.** (1 Prelude./ N.toNum n))
->>>>>>> 716acd41
 
 {-
 We provide short-hands for the square and cubic roots.
@@ -429,13 +412,8 @@
 prefer such.
 -}
 
-<<<<<<< HEAD
-(^/) :: (ToInteger (NT n), Dimensional v1, Floating v)
-     => v1 d v -> NT n -> Quantity (Root d n) v
-=======
-(^/) :: (KnownNumType n, Floating a)
-     => Dimensional v d a -> Proxy n -> Dimensional v (Root d n) a
->>>>>>> 716acd41
+(^/) :: (KnownNumType n, Dimensional v1, Floating v)
+     => v1 d v -> Proxy n -> Quantity (Root d n) v
 (^/) = flip nroot
 
 {-
@@ -445,6 +423,25 @@
 instance (Num v) => Monoid (Quantity d v) where
   mempty = _0
   mappend = (+)
+
+{-
+
+= List functions =
+
+Here we define operators and functions to make working with homogenuous
+lists of dimensionals more convenient.
+
+We define two convenience operators for applying units to all
+elements of a functor (e.g. a list).
+-}
+
+(*~~) :: (Functor f, Num v) => f v -> Unit a d v -> f (Quantity d v)
+xs *~~ u = fmap ((* u) . dimensionless) xs
+
+(/~~) :: (Functor f, Fractional v) => f (Quantity d v) -> Unit a d v -> f v
+xs /~~ u = fmap (/~ u) xs
+
+infixl 7 *~~, /~~
 
 {-
 The sum of all elements in a list.
@@ -522,8 +519,9 @@
 constructor.
 -}
 
-siUnit :: Num a => Unit d a
-siUnit = Dimensional 1
+-- TODO: reintroduce this, but it is more complicated now
+-- siUnit :: Num a => Unit d a
+-- siUnit = Dimensional 1
 
 {-
 The only unit we will define in this module is 'one'. The unit one
@@ -535,13 +533,8 @@
 values.
 -}
 
-<<<<<<< HEAD
 one :: Num a => Unit Composite DOne a
 one = Unit Name.nameOne 1
-=======
-one :: Num a => Unit DOne a
-one = siUnit
->>>>>>> 716acd41
 
 {-
 For convenience we define some constants for small integer values
@@ -555,7 +548,6 @@
 -}
 
 _0 :: Num a => Quantity d a
-<<<<<<< HEAD
 _0 = Quantity 0
 
 dimensionless :: Num a => a -> Quantity DOne a
@@ -569,9 +561,6 @@
 
 fromRational :: (Fractional a) => Prelude.Rational -> Quantity DOne a
 fromRational = dimensionless . (Prelude.fromRational)
-=======
-_0 = 0 *~ siUnit
->>>>>>> 716acd41
 
 _1, _2, _3, _4, _5, _6, _7, _8, _9 :: (Num a) => Dimensionless a
 _1 = dimensionless 1
@@ -641,25 +630,17 @@
 even a requirement.
 -}
 
-<<<<<<< HEAD
 instance (KnownDimension d, Num v, Show v) => Show (Quantity d v) where
       show q@(Quantity x) = let powers = asList $ getSIBasis q
                                 units = ["m", "kg", "s", "A", "K", "mol", "cd"]
-                                dims = zipWith dimUnit units powers
-                             in foldl' (++) (show x) dims
+                                dims = concat $ zipWith dimUnit units powers
+                             in show x ++ dims
 
 instance (KnownDimension d, Num v, Show v) => Show (Unit a d v) where
       show q@(Unit _ x) = let powers = asList $ getSIBasis q
                               units = ["m", "kg", "s", "A", "K", "mol", "cd"]
-                              dims = zipWith dimUnit units powers
-                           in foldl' (++) (show x) dims
-=======
-instance (KnownDimension d, Show a) => Show (Quantity d a) where
-      show q@(Dimensional x) = let powers = asList $ getSIBasis q
-                                   units = ["m", "kg", "s", "A", "K", "mol", "cd"]
-                                   dims = concat $ zipWith dimUnit units powers
-                               in show x ++ dims
->>>>>>> 716acd41
+                              dims = concat $ zipWith dimUnit units powers
+                           in show x ++ dims
 
 {-
 The helper function 'dimUnit' defined next conditions a 'String' (unit)
