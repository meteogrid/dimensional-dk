{-# OPTIONS_HADDOCK show-extensions #-}

{-# LANGUAGE AutoDeriveTypeable #-}
{-# LANGUAGE DataKinds #-}
{-# LANGUAGE DeriveDataTypeable #-}
{-# LANGUAGE FlexibleContexts #-}
{-# LANGUAGE FlexibleInstances #-}
{-# LANGUAGE GeneralizedNewtypeDeriving #-}
{-# LANGUAGE KindSignatures #-}
{-# LANGUAGE RankNTypes #-}
{-# LANGUAGE RoleAnnotations #-}
{-# LANGUAGE ScopedTypeVariables #-}
{-# LANGUAGE StandaloneDeriving #-}
{-# LANGUAGE TypeFamilies #-}
{-# LANGUAGE TypeOperators #-}

{- |
   Copyright  : Copyright (C) 2006-2015 Bjorn Buckwalter
   License    : BSD3

   Maintainer : bjorn@buckwalter.se
   Stability  : Stable
   Portability: GHC only

= Summary

In this module we provide data types for performing arithmetic with
physical quantities and units. Information about the physical
dimensions of the quantities/units is embedded in their types and
the validity of operations is verified by the type checker at compile
time. The boxing and unboxing of numerical values as quantities is
done by multiplication and division of units, of which an incomplete
set is provided.

We limit ourselves to \"Newtonian\" physics. We do not attempt to
accommodate relativistic physics in which e.g. addition of length
and time would be valid.

As far as possible and/or practical the conventions and guidelines
of NIST's "Guide for the Use of the International System of Units
(SI)" <#note1 [1]> are followed. Occasionally we will reference specific
sections from the guide and deviations will be explained.

== Disclaimer

Merely an engineer, the author doubtlessly uses a language and
notation that makes mathematicians and physicist cringe. He does
not mind constructive criticism (or darcs patches).

The sets of functions and units defined herein are incomplete and
reflect only the author's needs to date. Again, patches are welcome.

= Usage

== Preliminaries

This module requires GHC 7.8 or later. We utilize Data Kinds, TypeNats,
Closed Type Families, etc. Clients of the module are generally not
required to use these extensions.

Clients probably will want to use the NegativeLiterals extension.

== Examples

We have defined operators and units that allow us to define and
work with physical quantities. A physical quantity is defined by
multiplying a number with a unit (the type signature is optional).

> v :: Velocity Prelude.Double
> v = 90 *~ (kilo meter / hour)

It follows naturally that the numerical value of a quantity is
obtained by division by a unit.

> numval :: Prelude.Double
> numval = v /~ (meter / second)

The notion of a quantity as the product of a numerical value and a
unit is supported by 7.1 "Value and numerical value of a quantity" of
<#note1 [1]>. While the above syntax is fairly natural it is unfortunate that
it must violate a number of the guidelines in <#note1 [1]>, in particular 9.3
"Spelling unit names with prefixes", 9.4 "Spelling unit names obtained
by multiplication", 9.5 "Spelling unit names obtained by division".

As a more elaborate example of how to use the module we define a
function for calculating the escape velocity of a celestial body
<#note2 [2]>.

> escapeVelocity :: (Floating a) => Mass a -> Length a -> Velocity a
> escapeVelocity m r = sqrt (two * g * m / r)
>   where
>       two = 2 *~ one
>       g = 6.6720e-11 *~ (newton * meter ^ pos2 / kilo gram ^ pos2)

The following is an example GHC session where the above function
is used to calculate the escape velocity of Earth in kilometer per
second.

>>> :set +t
>>> let me = 5.9742e24 *~ kilo gram -- Mass of Earth.
me :: Quantity DMass GHC.Float.Double
>>> let re = 6372.792 *~ kilo meter -- Mean radius of Earth.
re :: Quantity DLength GHC.Float.Double
>>> let ve = escapeVelocity me re   -- Escape velocity of Earth.
ve :: Velocity GHC.Float.Double
>>> ve /~ (kilo meter / second)
11.184537332296259
it :: GHC.Float.Double

For completeness we should also show an example of the error messages
we will get from GHC when performing invalid arithmetic. In the
best case GHC will be able to use the type synonyms we have defined
in its error messages.

>>> x = 1 *~ meter + 1 *~ second
Couldn't match expected type `Pos1' against inferred type `Zero'
    Expected type: Unit DLength t
    Inferred type: Unit DTime a
  In the second argument of `(*~)', namely `second'
  In the second argument of `(+)', namely `1 *~ second'

In other cases the error messages aren't very friendly.

>>> x = 1 *~ meter / (1 *~ second) + 1 *~ kilo gram
Couldn't match expected type `Zero'
    against inferred type `Neg Zero'
  When using functional dependencies to combine
    Sub Zero (Pos Zero) (Neg Zero),
      arising from use of `/' at ...
    Sub Zero (Pos Zero) Zero,
      arising from use of `/' at ...

It is the author's experience that the usefullness of the compiler
error messages is more often than not limited to pinpointing the
location of errors.

= Notes

== Future work

While there is an insane amount of units in use around the world
it is reasonable to provide at least all SI units. Units outside
of SI will most likely be added on an as-needed basis.

There are also plenty of elementary functions to add. The 'Floating'
class can be used as reference.

Another useful addition would be decent 'Show' and 'Read' instances.
The 'show' implementation could output the numerical value and the
unit expressed in (base?) SI units, along the lines of:

> instance (Fractional a, Show a) => Show (Length a)
>   where show x = show (x /~ meter) ++ " m"

Additional functions could be provided for "showing" with any unit
and prefix.  The 'read' implementation should be able to read values
with any unit and prefix. It is not clear to the author how to best
implement these.

Additional physics models could be implemented. See <#note3 [3]> for ideas.

== Related work

Henning Thielemann numeric prelude has a physical units library,
however, checking of dimensions is dynamic rather than static.
Aaron Denney has created a toy example of statically checked
physical dimensions covering only length and time. HaskellWiki
has pointers <#note4 [4]> to these.

Also see Samuel Hoffstaetter's blog post <#note5 [5]> which uses techniques
similar to this library.

Libraries with similar functionality exist for other programming
languages and may serve as inspiration. The author has found the
Java library JScience <#note6 [6]> and the Fortress programming language <#note7 [7]>
particularly noteworthy.

== References

1. #note1# http://physics.nist.gov/Pubs/SP811/
2. #note2# http://en.wikipedia.org/wiki/Escape_velocity
3. #note3# http://jscience.org/api/org/jscience/physics/models/package-summary.html
4. #note4# http://www.haskell.org/haskellwiki/Physical_units
5. #note5# http://liftm.wordpress.com/2007/06/03/scientificdimension-type-arithmetic-and-physical-units-in-haskell/
6. #note6# http://jscience.org/
7. #note7# http://research.sun.com/projects/plrg/fortress.pdf

-}

module Numeric.Units.Dimensional.DK
  ( 
    -- * Types
    -- $types
    Dimensional,
    Unit, Quantity,
    Metricality(..),
    -- * Physical Dimensions
    -- $dimensions
    Dimension (Dim),
    -- ** Dimension Arithmetic
    -- $dimension-arithmetic
    type (*), type (/), type (^), Root, Recip,
    -- ** Term Level Representation of Dimensions
    -- $dimension-terms
    Dimension' (Dim'), HasDimension(..), KnownDimension,
    -- * Dimensional Arithmetic
    (*~), (/~),
    (^), (^/), (**), (*), (/), (+), (-),
    negate, abs, nroot, sqrt, cbrt,
    -- ** Transcendental Functions
    exp, log, sin, cos, tan, asin, acos, atan, sinh, cosh, tanh, asinh, acosh, atanh, atan2,
    -- ** Operations on Collections
    -- $collections
    (*~~), (/~~), sum, mean, dimensionlessLength,
    -- * Dimension Synonyms
    -- $dimension-synonyms
    DOne, DLength, DMass, DTime, DElectricCurrent, DThermodynamicTemperature, DAmountOfSubstance, DLuminousIntensity,
    -- * Quantity Synonyms
    -- $quantity-synonyms
    Dimensionless, Length, Mass, Time, ElectricCurrent, ThermodynamicTemperature, AmountOfSubstance, LuminousIntensity,
    -- * Constants
    -- $constants
    _0, _1, _2, _3, _4, _5, _6, _7, _8, _9, pi, tau,
    -- * Constructing Units
    siUnit, one, composite, compositeFrac, compositeNum, compositeFrac', compositeNum', name,
    -- * Pretty Printing
    showIn,
    -- * On 'Functor', and Conversion Between Number Representations
    -- $functor
    KnownVariant(dmap), changeRep,
  )
  where

import Prelude
<<<<<<< HEAD
  ( Show, Eq(..), Ord, Enum, Num, Fractional, Floating, Real, RealFloat, Functor, fmap
  , (.), flip, show, (++), fromIntegral, fromInteger, fromRational, error
  , Int, Integer, ($), zipWith, uncurry, realToFrac, otherwise, String
=======
  ( Show, Eq, Ord, Bounded, Enum, Num, Fractional, Floating, Real, RealFloat, Functor, fmap
  , (.), flip, show, (++), String, fromIntegral
  , Int, ($), zipWith, uncurry, concat, realToFrac
>>>>>>> b35b9a63
  )
import qualified Prelude
import Numeric.NumType.DK.Integers
  ( TypeInt (Pos2, Pos3)
  , pos2, pos3
  , KnownTypeInt, toNum
  )
import Control.Applicative
import Data.Dynamic
import Data.ExactPi
import Data.Foldable (Foldable(foldr, foldl'))
import Data.Maybe
import Data.Monoid (Monoid(..))
import Data.Ratio
import Numeric.Units.Dimensional.DK.Dimensions
import Numeric.Units.Dimensional.DK.UnitNames hiding ((*), (/), (^))
import qualified Numeric.Units.Dimensional.DK.UnitNames.Internal as Name
import Numeric.Units.Dimensional.DK.UnitNames.InterchangeNames (HasInterchangeName(..))
import Numeric.Units.Dimensional.DK.Variants hiding (type (*))
import qualified Numeric.Units.Dimensional.DK.Variants as V

{-
We will reuse the operators and function names from the Prelude.
To prevent unpleasant surprises we give operators the same fixity
as the Prelude.
-}

infixr 8  ^, ^/, **
infixl 7  *, /
infixl 6  +, -


{- $types
Our primary objective is to define a data type that can be used to
represent (while still differentiating between) units and quantities.
There are two reasons for consolidating units and quantities in one
data type. The first being to allow code reuse as they are largely
subject to the same operations. The second being that it allows
reuse of operators (and functions) between the two without resorting
to occasionally cumbersome type classes.

The relationship between (the value of) a 'Quantity', its numerical
value and its 'Unit' is described in 7.1 "Value and numerical value
of a quantity" of <#note1 [1]>. In short a 'Quantity' is the product of a
number and a 'Unit'. We define the '(*~)' operator as a convenient
way to declare quantities as such a product.

-}

-- | A physical quantity or unit.
--
-- We call this data type 'Dimensional' to capture the notion that the
-- units and quantities it represents have physical dimensions.
-- 
-- The type variable 'a' is the only non-phantom type variable and
-- represents the numerical value of a quantity or the scale (w.r.t.
-- SI units) of a unit. For SI units the scale will always be 1. For
-- non-SI units the scale is the ratio of the unit to the SI unit with
-- the same physical dimension.
--
-- Since 'a' is the only non-phantom type we were able to define
-- 'Dimensional' as a newtype, avoiding boxing at runtime.
<<<<<<< HEAD
class KnownVariant (v :: Variant) where
  -- | A dimensional value, either a 'Quantity' or a 'Unit', parameterized by its 'Dimension' and representation.
  data Dimensional v :: Dimension -> * -> *
  extractValue :: Dimensional v d a -> (a, Maybe ExactPi)
  extractName :: Dimensional v d a -> Maybe (UnitName 'NonMetric)
  injectValue :: (Maybe (UnitName 'NonMetric)) -> (a, Maybe ExactPi) -> Dimensional v d a
  -- | Maps over the underlying representation of a dimensional value.
  -- The caller is responsible for ensuring that the supplied function respects the dimensional abstraction.
  -- This means that the function must preserve numerical values, or linearly scale them while preserving the origin.
  dmap :: (a1 -> a2) -> Dimensional v d a1 -> Dimensional v d a2

deriving instance Typeable Dimensional

instance KnownVariant 'DQuantity where
  newtype Dimensional 'DQuantity d a = Quantity' a
    deriving (Eq, Ord, Enum)
  extractValue (Quantity' x) = (x, Nothing)
  extractName _ = Nothing
  injectValue _ (x, _) = Quantity' x
  dmap f (Quantity' x) = Quantity' (f x)

instance (Typeable m) => KnownVariant ('DUnit m) where
  data Dimensional ('DUnit m) d a = Unit' (UnitName m) ExactPi a
  extractValue (Unit' _ e x) = (x, Just e)
  extractName (Unit' n _ _) = Just . weaken $ n
  injectValue (Just n) (x, Just e) = let n' = strengthenIfNeeded n
                                      in case n' of
                                         Just n'' -> Unit' n'' e x
                                         _        -> Prelude.error "Shouldn't be reachable. Needed a metric name but got a non-metric one."
  injectValue _        _ = Prelude.error "Shouldn't be reachable. Needed to name a quantity."
  dmap f (Unit' n e x) = Unit' n e (f x)
=======
type role Dimensional nominal phantom representational
newtype Dimensional (v::Variant) (d::Dimension) a
      = Dimensional a deriving (Eq, Ord, Bounded, Enum, Typeable)

{-
The variety 'v' of 'Dimensional'

The phantom type variable v is used to distinguish between units
and quantities. It must be one of the following:
-}

data Variant = DUnit | DQuantity
>>>>>>> b35b9a63

-- | A unit of measurement.
type Unit (m :: Metricality) = Dimensional ('DUnit m)

-- | A dimensional quantity.
type Quantity = Dimensional 'DQuantity

instance HasInterchangeName (Unit m d a) where
  interchangeName (Unit' n _ _) = interchangeName n

name :: Unit m d a -> UnitName m
name (Unit' n _ _) = n

-- Operates on a dimensional value using a unary operation on values, possibly yielding a Unit.
liftUntyped :: (KnownVariant v, KnownVariant (Weaken v)) => (ExactPi -> ExactPi) -> (a -> a) -> UnitNameTransformer -> (Dimensional v d1 a) -> (Dimensional (Weaken v) d2 a)
liftUntyped fe f nt x = let (x', e') = extractValue x
                            n = extractName x
                            n' = (liftA nt) n
                         in injectValue n' (f x', fmap fe e')

-- Operates on a dimensional value using a unary operation on values, yielding a Quantity.
liftUntypedQ :: (KnownVariant v) => (a -> a) -> Dimensional v d1 a -> Quantity d2 a
liftUntypedQ f x = let (x', _) = extractValue x
                    in Quantity' (f x')

-- Combines two dimensional values using a binary operation on values, possibly yielding a Unit.
liftUntyped2 :: (KnownVariant v1, KnownVariant v2, KnownVariant (v1 V.* v2)) => (ExactPi -> ExactPi -> ExactPi) -> (a -> a -> a) -> UnitNameTransformer2 -> Dimensional v1 d1 a -> Dimensional v2 d2 a -> Dimensional (v1 V.* v2) d3 a
liftUntyped2 fe f nt x1 x2 = let (x1', e1') = extractValue x1
                                 (x2', e2') = extractValue x2
                                 n1 = extractName x1
                                 n2 = extractName x2
                                 n' = (liftA2 nt) n1 n2
                              in injectValue n' (f x1' x2', fe <$> e1' <*> e2') 

-- Combines two dimensional values using a binary operation on values, yielding a Quantity.
liftUntyped2Q :: (KnownVariant v1, KnownVariant v2) => (a -> a -> a) -> Dimensional v1 d1 a -> Dimensional v2 d2 a -> Quantity d3 a
liftUntyped2Q f x1 x2 = let (x1', _) = extractValue x1
                            (x2', _) = extractValue x2
                         in Quantity' (f x1' x2') 

-- | Forms a 'Quantity' by multipliying a number and a unit.
(*~) :: Num a => a -> Unit m d a -> Quantity d a
x *~ (Unit' _ _ y) = Quantity' (x Prelude.* y)

-- | Divides a 'Quantity' by a 'Unit' of the same physical dimension, obtaining the
-- numerical value of the quantity expressed in that unit.
(/~) :: Fractional a => Quantity d a -> Unit m d a -> a
(Quantity' x) /~ (Unit' _ _ y) = (x Prelude./ y)

{-
We give '*~' and '/~' the same fixity as '*' and '/' defined below.
Note that this necessitates the use of parenthesis when composing
units using '*' and '/', e.g. "1 *~ (meter / second)".
-}

infixl 7  *~, /~

{- $dimensions
The phantom type variable d encompasses the physical dimension of
a 'Dimensional'. As detailed in <#note5 [5]> there are seven base dimensions,
which can be combined in integer powers to a given physical dimension.
We represent physical dimensions as the powers of the seven base
dimensions that make up the given dimension. The powers are represented
using NumTypes. For convenience we collect all seven base dimensions
in a data kind 'Dimension'.

We could have chosen to provide type variables for the seven base
dimensions in 'Dimensional' instead of creating a new data kind
'Dimension'. However, that would have made any type signatures involving
'Dimensional' very cumbersome.  By encompassing the physical dimension
in a single type variable we can "hide" the cumbersome type arithmetic
behind convenient type classes as will be seen later.

-}

{- $dimension-synonyms
Using our 'Dimension' data kind we define some type synonyms for convenience.
We start with the base dimensions, others can be found in "Numeric.Units.Dimensional.DK.Quantities".

-}

{- $quantity-synonyms
Using the above type synonyms we can define type synonyms for
quantities of particular physical dimensions.

Again we limit ourselves to the base dimensions, others can be found in "Numeric.Units.Dimensional.DK.Quantities".

-}

type Dimensionless            = Quantity DOne
type Length                   = Quantity DLength
type Mass                     = Quantity DMass
type Time                     = Quantity DTime
type ElectricCurrent          = Quantity DElectricCurrent
type ThermodynamicTemperature = Quantity DThermodynamicTemperature
type AmountOfSubstance        = Quantity DAmountOfSubstance
type LuminousIntensity        = Quantity DLuminousIntensity

{- $dimension-arithmetic
When performing arithmetic on units and quantities the arithmetics
must be applied to both the numerical values of the Dimensionals
but also to their physical dimensions. The type level arithmetic
on physical dimensions is governed by closed type families expressed
as type operators.

We could provide the 'Mul' and 'Div' classes with full functional
dependencies but that would be of limited utility as there is no
obvious use for "backwards" type inference and would also limit
what we can achieve overlapping instances. (In particular, it breaks
the 'Extensible' module.)

-}

{-
= Arithmetic on units and quantities =

Thanks to the arithmetic on physical dimensions having been sorted
out separately a lot of the arithmetic on Dimensionals is straight
forward. In particular the type signatures are much simplified.

Multiplication, division and powers apply to both units and quantities.
-}

-- | Multiplies two 'Quantity's or two 'Unit's.
--
-- The intimidating type signature captures the similarity between these operations
-- and ensures that composite 'Unit's are 'NonMetric'.
(*) :: (KnownVariant v1, KnownVariant v2, KnownVariant (v1 V.* v2), Num a) => Dimensional v1 d1 a -> Dimensional v2 d2 a -> Dimensional (v1 V.* v2) (d1 * d2) a
(*) = liftUntyped2 (Prelude.*) (Prelude.*) (Name.*)

-- | Divides one 'Quantity' by another or one 'Unit' by another.
--
-- The intimidating type signature captures the similarity between these operations
-- and ensures that composite 'Unit's are 'NotPrefixable'.
(/) :: (KnownVariant v1, KnownVariant v2, KnownVariant (v1 V.* v2), Fractional a) => Dimensional v1 d1 a -> Dimensional v2 d2 a -> Dimensional (v1 V.* v2) (d1 / d2) a
(/) = liftUntyped2 (Prelude./) (Prelude./) (Name./)

-- | Raises a 'Quantity' or 'Unit' to an integer power.
--
-- The intimidating type signature captures the similarity between these operations
-- and ensures that composite 'Unit's are 'NotPrefixable'.
(^) :: (Fractional a, KnownTypeInt i, KnownVariant v, KnownVariant (Weaken v))
    => Dimensional v d1 a -> Proxy i -> Dimensional (Weaken v) (d1 ^ i) a
x ^ n = let n' = (toNum n) :: Int
         in liftUntyped (Prelude.^^ n') (Prelude.^^ n') (Name.^ n') x

{-
A special case is that dimensionless quantities are not restricted
to integer exponents. This is accommodated by the '**' operator
defined later.


= Quantity operations =

Some additional operations obviously only make sense for quantities.
Of these, negation, addition and subtraction are particularly simple
as they are done in a single physical dimension.
-}

-- | Negates a quantity using 'Prelude.negate'.
negate :: Num a => Quantity d a -> Quantity d a
negate = liftUntypedQ Prelude.negate

-- | Adds two quantities using 'Prelude.+'. 
(+) :: Num a => Quantity d a -> Quantity d a -> Quantity d a
(+) = liftUntyped2Q (Prelude.+)

-- | Subtracts one quantity from another using 'Prelude.-'.
(-) :: Num a => Quantity d a -> Quantity d a -> Quantity d a
x - y = x + negate y

-- | Computes the absolute value of a quantity using 'Prelude.abs'.
abs :: Num a => Quantity d a -> Quantity d a
abs = liftUntypedQ Prelude.abs

{-
Roots of arbitrary (integral) degree. Appears to occasionally be useful
for units as well as quantities.
-}

-- | Computes the nth root of a quantity using 'Prelude.**'.
-- The 'Root' type family will prevent application of this operator where the result would have a fractional dimension or where n is zero.
nroot :: (KnownTypeInt n, Floating a)
      => Proxy n -> Quantity d a -> Quantity (Root d n) a
nroot n = let n' = 1 Prelude./ toNum n
           in liftUntypedQ (Prelude.** n')

{-
We provide short-hands for the square and cubic roots.
-}

-- | Computes the square root of a quantity using 'Prelude.**'.
-- The 'Root' type family will prevent application where the supplied quantity does not have a square dimension.
--
-- prop> sqrt x == nroot pos2 x
sqrt :: Floating a => Quantity d a -> Quantity (Root d 'Pos2) a
sqrt = nroot pos2

-- | Computes the cube root of a quantity using 'Prelude.**'.
-- The 'Root' type family will prevent application where the supplied quantity does not have a cubic dimension.
--
-- prop> cbrt x == nroot pos3 x
cbrt :: Floating a => Quantity d a -> Quantity (Root d 'Pos3) a
cbrt = nroot pos3

{-
We also provide an operator alternative to nroot for those that
prefer such.
-}

-- | Computes the nth root of a quantity using 'Prelude.**'.
-- The 'Root' type family will prevent application of this operator where the result would have a fractional dimension or where n is zero.
--
-- prop> x ^/ y == nroot y x
(^/) :: (KnownTypeInt n, Floating a)
     => Quantity d a -> Proxy n -> Quantity (Root d n) a
(^/) = flip nroot

{-
Since quantities form a monoid under addition, but not under multiplication unless they are dimensionless,
we will define a monoid instance that adds.
-}
instance (Num a) => Monoid (Quantity d a) where
  mempty = _0
  mappend = (+)

{- $collections
Here we define operators and functions to make working with homogenuous
lists of dimensionals more convenient.

We define two convenience operators for applying units to all
elements of a functor (e.g. a list).
-}

-- | Applies '(*~)' to all values in a functor.
(*~~) :: (Functor f, Num a) => f a -> Unit m d a -> f (Quantity d a)
xs *~~ u = fmap (*~ u) xs

-- | Applies '(/~)' to all values in a functor.
(/~~) :: (Functor f, Fractional a) => f (Quantity d a) -> Unit m d a -> f a
xs /~~ u = fmap (/~ u) xs

infixl 7  *~~, /~~

-- | The sum of all elements in a list.
sum :: (Num a, Foldable f) => f (Quantity d a) -> Quantity d a
sum = foldr (+) _0

-- | The arithmetic mean of all elements in a list.
mean :: (Fractional a, Foldable f) => f (Quantity d a) -> Quantity d a
mean = uncurry (/) . foldr accumulate (_0, _0)
  where
    accumulate val (accum, count) = (accum + val, count + _1)

-- | The length of the foldable data structure as a 'Dimensionless'.
-- This can be useful for purposes of e.g. calculating averages.
dimensionlessLength :: (Num a, Foldable f) => f (Dimensional v d a) -> Dimensionless a
dimensionlessLength x = (fromIntegral $ length x) *~ one
  where
    -- As in base-4.8 Data.Foldable for GHC 7.8 (base-4.6) compatibility.
    -- Once base-4.6. compatibility is abandoned this where clause can
    -- be deleted (and imports adjusted).
    length :: Foldable t => t a -> Int
    length = foldl' (\c _ -> c Prelude.+ 1) 0 

{-

= Dimensionless =

For dimensionless quantities pretty much any operation is applicable.
We provide this freedom by making 'Dimensionless' an instance of
'Functor'.
-}

instance Functor Dimensionless where
  fmap = dmap

{-
We continue by defining elementary functions on 'Dimensionless'
that may be obviously useful.
-}

exp, log, sin, cos, tan, asin, acos, atan, sinh, cosh, tanh, asinh, acosh, atanh
  :: Floating a => Dimensionless a -> Dimensionless a
exp   = fmap Prelude.exp
log   = fmap Prelude.log
sin   = fmap Prelude.sin
cos   = fmap Prelude.cos
tan   = fmap Prelude.tan
asin  = fmap Prelude.asin
acos  = fmap Prelude.acos
atan  = fmap Prelude.atan
sinh  = fmap Prelude.sinh
cosh  = fmap Prelude.cosh
tanh  = fmap Prelude.tanh
asinh = fmap Prelude.asinh
acosh = fmap Prelude.acosh
atanh = fmap Prelude.atanh

-- | Raises a dimensionless quantity to a floating power using 'Prelude.**'.
(**) :: Floating a => Dimensionless a -> Dimensionless a -> Dimensionless a
(**) = liftUntyped2Q (Prelude.**)

-- | The standard two argument arctangent function.
-- Since it interprets its two arguments in comparison with one another, the input may have any dimension.
atan2 :: (RealFloat a) => Quantity d a -> Quantity d a -> Dimensionless a
atan2 = liftUntyped2Q Prelude.atan2

-- | A polymorphic 'Unit' which can be used in place of the coherent
-- SI base unit of any dimension. This allows polymorphic quantity
-- creation and destruction without exposing the 'Dimensional' constructor.
siUnit :: forall d a.(KnownDimension d, Num a) => Unit 'NonMetric d a
siUnit = Unit' (siBaseName (Proxy :: Proxy d)) 1 1

{-
The only unit we will define in this module is 'one'.
-}

-- | The unit 'one' has dimension 'DOne' and is the base unit of dimensionless values. 
--
-- As detailed in 7.10 "Values of quantities expressed simply as numbers:
-- the unit one, symbol 1" of <#note1 [1]> the unit one generally does not
-- appear in expressions. However, for us it is necessary to use 'one'
-- as we would any other unit to perform the "boxing" of dimensionless values.
one :: Num a => Unit 'NonMetric DOne a
one = Unit' nOne 1 1

{- $constants
For convenience we define some constants for small integer values
that often show up in formulae. We also throw in 'pi' and 'tau' for
good measure.

-}

-- | The constant for zero is polymorphic, allowing
-- it to express zero 'Length' or 'Capacitance' or 'Velocity' etc, in addition
-- to the 'Dimensionless' value zero.
_0 :: Num a => Quantity d a
_0 = Quantity' 0

_1, _2, _3, _4, _5, _6, _7, _8, _9 :: (Num a) => Dimensionless a
_1 = 1 *~ one
_2 = 2 *~ one
_3 = 3 *~ one
_4 = 4 *~ one
_5 = 5 *~ one
_6 = 6 *~ one
_7 = 7 *~ one
_8 = 8 *~ one
_9 = 9 *~ one

pi :: Floating a => Dimensionless a
pi = Prelude.pi *~ one

-- | Twice 'pi'.
--
-- For background on 'tau' see http://tauday.com/tau-manifesto (but also
-- feel free to review http://www.thepimanifesto.com).
tau :: Floating a => Dimensionless a
tau = _2 * pi

{- $functor
We intentionally decline to provide a 'Functor' instance for 'Dimensional' because its use breaks the
abstraction of physical dimensions.

If you feel your work requires this instance, it is provided as an orphan in "Numeric.Units.Dimensional.DK.Functor".

-}

-- | Convenient conversion between numerical types while retaining dimensional information.
changeRep :: (KnownVariant v, Real a, Fractional b) => Dimensional v d a -> Dimensional v d b
changeRep = dmap realToFrac

{- $dimension-terms
To facilitate parsing and pretty-printing functions that may wish to operate on term-level representations of dimension,
we provide a means for converting from type-level dimensions to term-level dimensions.

-}

instance (KnownDimension d) => HasDimension (Dimensional v d a) where
  dimension _ = dimension (Proxy :: Proxy d)

{-
We will conclude by providing a reasonable 'Show' instance for
quantities. The “normalized” unit of the quantity is inferred
from its dimension.

We neglect units since it is unclear how to represent them
in a way that distinguishes them from quantities, or whether that is
even a requirement.
-}
instance (KnownDimension d, Show a, Fractional a) => Show (Quantity d a) where
      show = showIn siUnit

showIn :: (KnownDimension d, Show a, Fractional a) => Unit m d a -> Quantity d a -> String
showIn (Unit' n _ y) q@(Quantity' x) | dimension q == dOne = show (x Prelude./ y)
                                     | otherwise           = (show (x Prelude./ y)) ++ " " ++ (show n)

siBaseName :: HasDimension d => d -> UnitName 'NonMetric
siBaseName d = let powers = asList $ dimension d
                in reduce . product $ zipWith (Name.^) baseUnitNames powers

-- | Applies a scale factor to a 'Unit'.
-- The 'prefix' function will be used by other modules to
-- define the SI prefixes and non-SI units.
-- 
-- Note that supplying zero as a definining quantity is invalid, as the library relies
-- upon units forming a group under multiplication. We do not raise an 'error' because
-- doing so would require an additional 'Eq' context.
-- 
-- Supplying negative defining quantities is allowed and handled gracefully, but is discouraged
-- on the grounds that it may be unexpected by other readers.
composite :: Floating a => UnitName m -> ExactPi -> Unit m1 d a -> Unit m d a
composite n s' (Unit' _ s x) = Unit' n (s' Prelude.* s) (approximateValue s' Prelude.* x)

compositeFrac :: Fractional a => UnitName m -> Rational -> Unit m1 d ExactPi -> Unit m d a
compositeFrac n s' (Unit' _ s@(Exact 0 q) _) = Unit' n ((fromRational s') Prelude.* s) (fromRational $ s' Prelude.* fromRational q)
compositeFrac _ _  _                         = error "The underlying unit does not have an exact rational conversion factor."

compositeFrac' :: Fractional a => UnitName m -> Rational -> Unit m1 d a -> Unit m d a
compositeFrac' n s' (Unit' _ s x) = Unit' n ((fromRational s') Prelude.* s) (fromRational s' Prelude.* x)

compositeNum :: Num a => UnitName m -> Integer -> Unit m1 d ExactPi -> Unit m d a
compositeNum n s' (Unit' _ s@(Exact 0 q) _) | denominator q == 1 = Unit' n ((fromInteger s') Prelude.* s) (fromInteger $ s' Prelude.* numerator q)
compositeNum _ _  _                                              = error "The underlying unit does not have an exact integer conversion factor."

compositeNum' :: Num a => UnitName m -> Integer -> Unit m1 d a -> Unit m d a
compositeNum' n s' (Unit' _ s x) = Unit' n ((fromInteger s') Prelude.* s) (fromInteger s' Prelude.* x)<|MERGE_RESOLUTION|>--- conflicted
+++ resolved
@@ -232,15 +232,9 @@
   where
 
 import Prelude
-<<<<<<< HEAD
-  ( Show, Eq(..), Ord, Enum, Num, Fractional, Floating, Real, RealFloat, Functor, fmap
+  ( Show, Eq(..), Ord, Bounded(..), Enum, Num, Fractional, Floating, Real, RealFloat, Functor, fmap
   , (.), flip, show, (++), fromIntegral, fromInteger, fromRational, error
   , Int, Integer, ($), zipWith, uncurry, realToFrac, otherwise, String
-=======
-  ( Show, Eq, Ord, Bounded, Enum, Num, Fractional, Floating, Real, RealFloat, Functor, fmap
-  , (.), flip, show, (++), String, fromIntegral
-  , Int, ($), zipWith, uncurry, concat, realToFrac
->>>>>>> b35b9a63
   )
 import qualified Prelude
 import Numeric.NumType.DK.Integers
@@ -303,7 +297,6 @@
 --
 -- Since 'a' is the only non-phantom type we were able to define
 -- 'Dimensional' as a newtype, avoiding boxing at runtime.
-<<<<<<< HEAD
 class KnownVariant (v :: Variant) where
   -- | A dimensional value, either a 'Quantity' or a 'Unit', parameterized by its 'Dimension' and representation.
   data Dimensional v :: Dimension -> * -> *
@@ -335,26 +328,17 @@
                                          _        -> Prelude.error "Shouldn't be reachable. Needed a metric name but got a non-metric one."
   injectValue _        _ = Prelude.error "Shouldn't be reachable. Needed to name a quantity."
   dmap f (Unit' n e x) = Unit' n e (f x)
-=======
-type role Dimensional nominal phantom representational
-newtype Dimensional (v::Variant) (d::Dimension) a
-      = Dimensional a deriving (Eq, Ord, Bounded, Enum, Typeable)
-
-{-
-The variety 'v' of 'Dimensional'
-
-The phantom type variable v is used to distinguish between units
-and quantities. It must be one of the following:
--}
-
-data Variant = DUnit | DQuantity
->>>>>>> b35b9a63
 
 -- | A unit of measurement.
 type Unit (m :: Metricality) = Dimensional ('DUnit m)
 
 -- | A dimensional quantity.
 type Quantity = Dimensional 'DQuantity
+
+-- GHC is somewhat unclear about why, but it won't derive this instance, so we give it explicitly.
+instance (Bounded a) => Bounded (Quantity d a) where
+  minBound = Quantity' minBound
+  maxBound = Quantity' maxBound
 
 instance HasInterchangeName (Unit m d a) where
   interchangeName (Unit' n _ _) = interchangeName n
