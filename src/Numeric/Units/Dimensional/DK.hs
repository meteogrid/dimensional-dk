--- conflicted
+++ resolved
@@ -246,22 +246,14 @@
   , pos2, pos3
   , KnownTypeInt, toNum
   )
-<<<<<<< HEAD
 import Control.Applicative
-import Data.Dynamic
+import Data.Data
 import Data.ExactPi
-=======
-import Data.Data
->>>>>>> d02b8287
 import Data.Foldable (Foldable(foldr, foldl'))
 import Data.Maybe
 import Data.Monoid (Monoid(..))
-<<<<<<< HEAD
 import Data.Ratio
-=======
-import Data.Ratio ((%))
 import GHC.Generics
->>>>>>> d02b8287
 import Numeric.Units.Dimensional.DK.Dimensions
 import Numeric.Units.Dimensional.DK.UnitNames hiding ((*), (/), (^), weaken)
 import qualified Numeric.Units.Dimensional.DK.UnitNames.Internal as Name
@@ -310,7 +302,6 @@
 --
 -- Since 'a' is the only non-phantom type we were able to define
 -- 'Dimensional' as a newtype, avoiding boxing at runtime.
-<<<<<<< HEAD
 class KnownVariant (v :: Variant) where
   -- | A dimensional value, either a 'Quantity' or a 'Unit', parameterized by its 'Dimension' and representation.
   data Dimensional v :: Dimension -> * -> *
@@ -326,7 +317,7 @@
 
 instance KnownVariant 'DQuantity where
   newtype Dimensional 'DQuantity d a = Quantity' a
-    deriving (Eq, Ord)
+    deriving (Eq, Ord, Data, Typeable, Generic, Generic1)
   extractValue (Quantity' x) = (x, Nothing)
   extractName _ = Nothing
   injectValue _ (x, _) = Quantity' x
@@ -334,6 +325,7 @@
 
 instance (Typeable m) => KnownVariant ('DUnit m) where
   data Dimensional ('DUnit m) d a = Unit' !(UnitName m) !ExactPi !a
+    deriving (Typeable, Generic, Generic1)
   extractValue (Unit' _ e x) = (x, Just e)
   extractName (Unit' n _ _) = Just . Name.weaken $ n
   injectValue (Just n) (x, Just e) = let n' = relax n
@@ -342,20 +334,6 @@
                                          _        -> Prelude.error "Shouldn't be reachable. Needed a metric name but got a non-metric one."
   injectValue _        _ = Prelude.error "Shouldn't be reachable. Needed to name a quantity."
   dmap f (Unit' n e x) = Unit' n e (f x)
-=======
-type role Dimensional nominal phantom representational
-newtype Dimensional (v::Variant) (d::Dimension) a
-      = Dimensional a deriving (Eq, Ord, Bounded, Typeable, Data, Generic, Generic1)
-
-{-
-The variety 'v' of 'Dimensional'
-
-The phantom type variable v is used to distinguish between units
-and quantities. It must be one of the following:
--}
-
-data Variant = DUnit | DQuantity
->>>>>>> d02b8287
 
 -- | A unit of measurement.
 type Unit (m :: Metricality) = Dimensional ('DUnit m)
