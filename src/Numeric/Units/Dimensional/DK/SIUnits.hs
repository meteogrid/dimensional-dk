--- conflicted
+++ resolved
@@ -64,16 +64,11 @@
 
 import Numeric.Units.Dimensional.DK
 import Numeric.Units.Dimensional.DK.Quantities
-<<<<<<< HEAD
 import Numeric.Units.Dimensional.DK.UnitNames (PrefixName, applyPrefix, nMeter, nGram, nSecond, nAmpere, nKelvin, nMole, nCandela)
 import qualified Numeric.Units.Dimensional.DK.UnitNames as N
 import Numeric.Units.Dimensional.DK.UnitNames.Internal (ucum, ucumMetric)
-import Numeric.NumType.DK.Integers ( neg1, neg2, pos2, pos3 )
+import Numeric.NumType.DK.Integers ( neg2, neg1, pos2, pos3 )
 import Prelude ( (.), ($), Real, realToFrac, Num, Fractional, Floating, Integer, Rational, recip)
-=======
-import Numeric.NumType.DK.Integers ( pos3 )
-import Prelude ( (.), Num, Real, realToFrac, Fractional, Floating, recip )
->>>>>>> e30d125c
 import qualified Prelude
 
 {- $multiples
@@ -165,7 +160,6 @@
 radian and steradian.
 -}
 
-<<<<<<< HEAD
 radian :: Num a => Unit 'Metric DPlaneAngle a
 radian = compositeNum (ucumMetric "rad" "rad" "radian") 1 siUnit -- meter * meter ^ neg1
 steradian :: Num a => Unit 'Metric DSolidAngle a
@@ -196,55 +190,16 @@
 tesla = compositeNum (ucumMetric "T" "T" "Tesla") 1 $ weber / meter ^ pos2
 henry :: Num a => Unit 'Metric DInductance a
 henry = compositeNum (ucumMetric "H" "H" "Henry") 1 $ weber / ampere
-=======
-radian :: Num a => Unit DPlaneAngle a
-radian = one -- meter * meter ^ neg1
-steradian :: Num a => Unit DSolidAngle a
-steradian = one -- meter ^ pos2 * meter ^ neg2
-hertz :: Num a => Unit DFrequency a
-hertz = siUnit -- second ^ neg1
-newton :: Num a => Unit DForce a
-newton = siUnit -- kilo gram * meter * second ^ neg2
-pascal :: Num a => Unit DPressure a
-pascal = siUnit -- newton / meter ^ pos2
-joule :: Num a => Unit DEnergy a
-joule = siUnit -- newton * meter
-watt :: Num a => Unit DPower a
-watt = siUnit -- joule / second
-coulomb :: Num a => Unit DElectricCharge a
-coulomb = siUnit -- second * ampere
-volt :: Num a => Unit DElectricPotential a
-volt = siUnit -- watt / ampere
-farad :: Num a => Unit DCapacitance a
-farad = siUnit -- coulomb / volt
-ohm :: Num a => Unit DElectricResistance a
-ohm = siUnit -- volt / ampere
-siemens :: Num a => Unit DElectricConductance a
-siemens = siUnit -- ampere / volt
-weber :: Num a => Unit DMagneticFlux a
-weber = siUnit -- volt * second
-tesla :: Num a => Unit DMagneticFluxDensity a
-tesla = siUnit -- weber / meter ^ pos2
-henry :: Num a => Unit DInductance a
-henry = siUnit -- weber / ampere
->>>>>>> e30d125c
 
 {-
 We defer the definition of Celcius temperature to another section (would
 appear here if we stricly followed table 3).
 -}
 
-<<<<<<< HEAD
 lumen :: Num a => Unit 'Metric DLuminousFlux a
 lumen = compositeNum (ucumMetric "lm" "lm" "lumen") 1 $ candela * steradian
 lux :: Num a => Unit 'Metric DIlluminance a
 lux = compositeNum (ucumMetric "lx" "lx" "lux") 1 $ lumen / meter ^ pos2
-=======
-lumen :: Num a => Unit DLuminousFlux a
-lumen = siUnit -- candela * steradian
-lux :: Num a => Unit DIlluminance a
-lux = siUnit -- lumen / meter ^ pos2
->>>>>>> e30d125c
 
 {- $celsius
 A problematic area is units which increase proportionally to the
@@ -274,7 +229,6 @@
 of safeguarding human health.
 -}
 
-<<<<<<< HEAD
 becquerel :: Num a => Unit 'Metric DActivity a
 becquerel = compositeNum (ucumMetric "Bq" "Bq" "Becquerel") 1 $ second ^ neg1
 gray :: Num a => Unit 'Metric DAbsorbedDose a
@@ -283,16 +237,6 @@
 sievert = compositeNum (ucumMetric "Sv" "Sv" "Sievert") 1 $ joule / kilo gram
 katal :: Num a => Unit 'Metric DCatalyticActivity a
 katal = compositeNum (ucumMetric "kat" "kat" "katal") 1 $ mole / second
-=======
-becquerel :: Num a => Unit DActivity a
-becquerel = siUnit -- second ^ neg1
-gray :: Num a => Unit DAbsorbedDose a
-gray = siUnit -- joule / kilo gram
-sievert :: Num a => Unit DDoseEquivalent a
-sievert = siUnit -- joule / kilo gram
-katal :: Num a => Unit DCatalyticActivity a
-katal = siUnit -- mole / second
->>>>>>> e30d125c
 
 {- $accepted-units
 There are several units that are not strictly part of the SI but
