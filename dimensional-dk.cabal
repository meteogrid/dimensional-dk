--- conflicted
+++ resolved
@@ -29,14 +29,8 @@
 Category:            Math, Physics
 Build-Type:          Simple
 Build-Depends:       base < 5,
-<<<<<<< HEAD
-                     time < 1.5,
                      numtype-dk >= 0.3 && < 1.1,
                      containers > 0.5
-
-=======
-                     numtype-dk >= 0.3 && < 1.1
->>>>>>> 16889361
 Exposed-Modules:     Numeric.Units.Dimensional.DK,
                      Numeric.Units.Dimensional.DK.Prelude,
                      Numeric.Units.Dimensional.DK.Quantities,
