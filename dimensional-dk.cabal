name:                dimensional-dk
version:             0.8.0.1
license:             BSD3
license-file:        LICENSE
copyright:           Bjorn Buckwalter 2006-2015
author:              Bjorn Buckwalter
maintainer:          bjorn@buckwalter.se
stability:           experimental
homepage:            http://dimensional.googlecode.com/
category:            Math, Physics
synopsis:            Statically checked physical dimensions,
                     using Type Families and Data Kinds.
cabal-version:       >= 1.10
build-type:          Simple

description:

    Dimensional is a library providing data types for performing arithmetic
    with physical quantities and units. Information about the physical
    dimensions of the quantities and units is embedded in their types and the
    validity of operations is verified by the type checker at compile time.
    The boxing and unboxing of numerical values as quantities is done by
    multiplication and division with units. The library is designed to, as
    far as is practical, enforce/encourage best practices of unit usage.

    The dimensional-dk package differs from the dimensional package in that
    the dimension tracking is implemented using Type Families and Data Kinds
    rather than functional dependencies.

    Requires GHC 7.8 or later.

extra-source-files:  README.md,
                     examples/README,
                     examples/GM.lhs

source-repository head
  type:     git
  location: https://github.com/bjornbm/dimensional-dk/

library
  build-depends:       base >= 4.7 && < 5,
                       numtype-dk >= 0.5 && < 1.1
  hs-source-dirs:      src
  default-language:    Haskell98
  ghc-options:         -Wall
  exposed-modules:     Numeric.Units.Dimensional.DK,
                       Numeric.Units.Dimensional.DK.Prelude,
                       Numeric.Units.Dimensional.DK.Quantities,
                       Numeric.Units.Dimensional.DK.SIUnits,
                       Numeric.Units.Dimensional.DK.NonSI,
                       Numeric.Units.Dimensional.DK.Dimensions,
                       Numeric.Units.Dimensional.DK.Dimensions.TermLevel,
                       Numeric.Units.Dimensional.DK.Dimensions.TypeLevel,
<<<<<<< HEAD
                       Numeric.Units.Dimensional.DK.Functor,
                       Numeric.Units.Dimensional.DK.UnitNames,
                       Numeric.Units.Dimensional.DK.UnitNames.InterchangeNames
  other-modules:       Numeric.Units.Dimensional.DK.UnitNames.Internal,
                       Numeric.Units.Dimensional.DK.Variants
=======
                       Numeric.Units.Dimensional.DK.Functor

test-suite tests
  type:                exitcode-stdio-1.0
  main-is:             Test.hs
  hs-source-dirs:      tests
  other-modules:       Numeric.Units.Dimensional.DK.QuantitiesTest,
                       Numeric.Units.Dimensional.DK.Test
  default-language:    Haskell98
  ghc-options:         -Wall
  build-depends:       dimensional-dk,
                       HUnit,
                       base
>>>>>>> 60848f23
<|MERGE_RESOLUTION|>--- conflicted
+++ resolved
@@ -51,14 +51,11 @@
                        Numeric.Units.Dimensional.DK.Dimensions,
                        Numeric.Units.Dimensional.DK.Dimensions.TermLevel,
                        Numeric.Units.Dimensional.DK.Dimensions.TypeLevel,
-<<<<<<< HEAD
                        Numeric.Units.Dimensional.DK.Functor,
                        Numeric.Units.Dimensional.DK.UnitNames,
                        Numeric.Units.Dimensional.DK.UnitNames.InterchangeNames
   other-modules:       Numeric.Units.Dimensional.DK.UnitNames.Internal,
                        Numeric.Units.Dimensional.DK.Variants
-=======
-                       Numeric.Units.Dimensional.DK.Functor
 
 test-suite tests
   type:                exitcode-stdio-1.0
@@ -70,5 +67,4 @@
   ghc-options:         -Wall
   build-depends:       dimensional-dk,
                        HUnit,
-                       base
->>>>>>> 60848f23
+                       base