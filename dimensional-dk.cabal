--- conflicted
+++ resolved
@@ -30,12 +30,9 @@
 Build-Type:          Simple
 Build-Depends:       base < 5,
                      time < 1.5,
-<<<<<<< HEAD
-                     numtype-dk < 0.3,
+                     numtype-dk >= 0.3 && < 1.1,
                      containers > 0.5
-=======
-                     numtype-dk >= 0.3 && < 1.1
->>>>>>> 716acd41
+
 Exposed-Modules:     Numeric.Units.Dimensional.DK,
                      Numeric.Units.Dimensional.DK.Prelude,
                      Numeric.Units.Dimensional.DK.Quantities,
